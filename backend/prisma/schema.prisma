--- conflicted
+++ resolved
@@ -80,21 +80,11 @@
   priority      WorkOrderPriority @default(medium)
   status        WorkOrderStatus   @default(requested)
   assetId       String?           @map("asset_id") @db.ObjectId
-<<<<<<< HEAD
   assignedTo    String?           @map("assigned_to") @db.ObjectId
   category      String?
   dueDate       DateTime?         @map("due_date")
   attachments   String[]          @default([])
-=======
-  lineName      String?           @map("line_name")
-  stationNumber String?           @map("station_number")
-  assignedTo    String?           @map("assignee_id") @db.ObjectId
-  assignees     String[]          @default([])
-  dueDate       DateTime?         @map("due_date")
-  category      String?
-  attachments   Json?
-  checklists    Json?
->>>>>>> c4784a69
+
   partsUsed     Json?             @map("parts_used")
   signatures    Json?
   timeSpentMin  Int?              @map("time_spent_min")
@@ -103,13 +93,9 @@
   requestedBy   String            @map("created_by") @db.ObjectId
 
   tenant        Tenant   @relation(fields: [tenantId], references: [id])
-<<<<<<< HEAD
   assignedToUser User?    @relation("AssignedTo", fields: [assignedTo], references: [id])
   createdByUser User     @relation("CreatedBy", fields: [createdBy], references: [id])
-=======
-  assignee      User?    @relation("Assignee", fields: [assignedTo], references: [id])
-  createdByUser User     @relation("CreatedBy", fields: [requestedBy], references: [id])
->>>>>>> c4784a69
+
   asset         Asset?   @relation(fields: [assetId], references: [id])
 
 
