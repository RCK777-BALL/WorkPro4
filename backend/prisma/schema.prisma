--- conflicted
+++ resolved
@@ -7,7 +7,6 @@
   url      = env("DATABASE_URL")
 }
 
-<<<<<<< HEAD
 model Tenant {
   id   String @id @map("_id") @default(auto()) @db.ObjectId
   name String
@@ -16,38 +15,6 @@
   users      User[]
   assets     Asset[]
   workOrders WorkOrder[]
-=======
-enum WorkOrderStatus {
-  requested
-  assigned
-  in_progress
-  completed
-  cancelled
-}
-
-enum WorkOrderPriority {
-  low
-  medium
-  high
-  urgent
-}
-
-enum ApprovalStatus {
-  not_required
-  pending
-  approved
-  rejected
-}
-
-model Tenant {
-  id   String @id @map("_id") @default(auto()) @db.ObjectId
-  name String @unique
-  slug String @unique
-
-  users      User[]
-  workOrders WorkOrder[]
-  assets     Asset[]
->>>>>>> ce87307e
 
   createdAt DateTime @default(now())
   updatedAt DateTime @updatedAt
@@ -55,7 +22,6 @@
   @@map("tenants")
 }
 
-<<<<<<< HEAD
 model User {
   id           String @id @map("_id") @default(auto()) @db.ObjectId
   tenantId     String @map("tenant_id") @db.ObjectId
@@ -67,21 +33,10 @@
   tenant            Tenant      @relation(fields: [tenantId], references: [id])
   createdWorkOrders WorkOrder[] @relation("CreatedBy")
   assignedWorkOrders WorkOrder[] @relation("Assignee")
-=======
-model Asset {
-  id       String @id @map("_id") @default(auto()) @db.ObjectId
-  tenantId String @map("tenant_id") @db.ObjectId
-  code     String?
-  name     String
-
-  tenant     Tenant     @relation(fields: [tenantId], references: [id])
-  workOrders WorkOrder[]
->>>>>>> ce87307e
 
   createdAt DateTime @default(now())
   updatedAt DateTime @updatedAt
 
-<<<<<<< HEAD
   @@map("users")
 }
 
@@ -108,27 +63,11 @@
 
   tenant    Tenant     @relation(fields: [tenantId], references: [id])
   workOrders WorkOrder[]
-=======
-  @@map("assets")
-}
 
-model User {
-  id           String @id @map("_id") @default(auto()) @db.ObjectId
-  tenantId     String @map("tenant_id") @db.ObjectId
-  email        String @unique
-  passwordHash String @map("password_hash")
-  name         String
-  role         String @default("user")
-
-  tenant             Tenant      @relation(fields: [tenantId], references: [id])
-  assignedWorkOrders WorkOrder[] @relation("WorkOrderAssignee")
-  createdWorkOrders  WorkOrder[] @relation("WorkOrderCreatedBy")
->>>>>>> ce87307e
 
   createdAt DateTime @default(now())
   updatedAt DateTime @updatedAt
 
-<<<<<<< HEAD
   @@map("assets")
 }
 
@@ -157,37 +96,7 @@
   assignee      User?    @relation("Assignee", fields: [assigneeId], references: [id])
   createdByUser User     @relation("CreatedBy", fields: [createdBy], references: [id])
   asset         Asset?   @relation(fields: [assetId], references: [id])
-=======
-  @@map("users")
-}
 
-model WorkOrder {
-  id             String          @id @map("_id") @default(auto()) @db.ObjectId
-  tenantId       String          @map("tenant_id") @db.ObjectId
-  assetId        String?         @map("asset_id") @db.ObjectId
-  title          String
-  description    String?
-  status         WorkOrderStatus @default(requested)
-  priority       WorkOrderPriority @default(medium)
-  approvalStatus ApprovalStatus  @map("approval_status") @default(not_required)
-  assigneeId     String?         @map("assignee_id") @db.ObjectId
-  assignees      String[]        @default([])
-  checklists     Json?
-  lineName       String?         @map("line_name")
-  stationNumber  String?         @map("station_number")
-  timeSpentMin   Int?            @map("time_spent_min")
-  photos         String[]        @default([])
-  partsUsed      Json?           @map("parts_used")
-  signatures     Json?
-  failureCode    String?         @map("failure_code")
-  pmTaskId       String?         @map("pm_task_id")
-  createdBy      String          @map("created_by") @db.ObjectId
-
-  tenant        Tenant   @relation(fields: [tenantId], references: [id])
-  asset         Asset?   @relation(fields: [assetId], references: [id])
-  assignee      User?    @relation("WorkOrderAssignee", fields: [assigneeId], references: [id])
-  createdByUser User     @relation("WorkOrderCreatedBy", fields: [createdBy], references: [id])
->>>>>>> ce87307e
 
   createdAt DateTime @default(now())
   updatedAt DateTime @updatedAt
