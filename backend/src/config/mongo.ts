import mongoose from '../lib/mongoose';

mongoose.set('strictQuery', true);

export async function connectMongo(): Promise<void> {
  const url = process.env.DATABASE_URL ?? process.env.MONGO_URL;
  if (!url) {
<<<<<<< HEAD
    throw new Error('Missing DATABASE_URL in environment');
=======
    throw new Error('Missing DATABASE_URL (or legacy MONGO_URL) in environment');
>>>>>>> a3d04263
  }
  await mongoose.connect(url);
  const { name, host } = mongoose.connection;
  console.log('[mongo] connected:', name, '@', host);
}

export async function disconnectMongo(): Promise<void> {
  if (mongoose.connection.readyState !== 0) {
    await mongoose.connection.close();
    console.log('[mongo] disconnected');
  }
}

process.on('SIGINT', async () => {
  await disconnectMongo();
  process.exit(0);
});

process.on('SIGTERM', async () => {
  await disconnectMongo();
  process.exit(0);
});
<|MERGE_RESOLUTION|>--- conflicted
+++ resolved
@@ -5,11 +5,8 @@
 export async function connectMongo(): Promise<void> {
   const url = process.env.DATABASE_URL ?? process.env.MONGO_URL;
   if (!url) {
-<<<<<<< HEAD
     throw new Error('Missing DATABASE_URL in environment');
-=======
-    throw new Error('Missing DATABASE_URL (or legacy MONGO_URL) in environment');
->>>>>>> a3d04263
+
   }
   await mongoose.connect(url);
   const { name, host } = mongoose.connection;
