import { Prisma } from '@prisma/client';
import type { PrismaClient, Tenant, User } from '@prisma/client';
import { ObjectId } from 'mongodb';

export interface EnsureTenantResult {
  tenant: Tenant;
  created: boolean;
}

async function backfillTenantTimestamps(
  prisma: PrismaClient,
  now: Date,
  slug?: string,
): Promise<void> {
  const missingTimestampFilter = {
    $or: [
      { createdAt: { $exists: false } },
      { createdAt: { $type: 10 } },
      { createdAt: { $type: 'string' } },
      { updatedAt: { $exists: false } },
      { updatedAt: { $type: 10 } },
      { updatedAt: { $type: 'string' } },
    ],
  } satisfies Record<string, unknown>;

  const query = {
    ...(slug ? { slug } : {}),
    ...missingTimestampFilter,
  } satisfies Record<string, unknown>;

  const updateCommand = {
    update: 'tenants',
    updates: [
      {
        q: query,
        u: [
          {
            $set: {
              createdAt: {
                $cond: [
                  { $eq: [{ $type: '$createdAt' }, 'string'] },
                  { $toDate: '$createdAt' },
                  { $ifNull: ['$createdAt', now] },
                ],
              },
              updatedAt: {
                $cond: [
                  { $eq: [{ $type: '$updatedAt' }, 'string'] },
                  { $toDate: '$updatedAt' },
                  { $ifNull: ['$updatedAt', now] },
                ],
              },
            },
          },
        ],
        multi: true,
      },
    ],
  } satisfies Record<string, unknown>;

  await prisma.$runCommandRaw(updateCommand as Prisma.InputJsonObject);
}

async function backfillUserTimestamps(
  prisma: PrismaClient,
  now: Date,
  email?: string,
): Promise<void> {
  const missingTimestampFilter = {
    $or: [
      { createdAt: { $exists: false } },
      { createdAt: { $type: 10 } },
      { createdAt: { $type: 'string' } },
      { updatedAt: { $exists: false } },
      { updatedAt: { $type: 10 } },
      { updatedAt: { $type: 'string' } },
    ],
  } satisfies Record<string, unknown>;

  const query = {
    ...(email ? { email } : {}),
    ...missingTimestampFilter,
  } satisfies Record<string, unknown>;

  const updateCommand = {
    update: 'users',
    updates: [
      {
        q: query,
        u: [
          {
            $set: {
              createdAt: {
                $cond: [
                  { $eq: [{ $type: '$createdAt' }, 'string'] },
                  { $toDate: '$createdAt' },
                  { $ifNull: ['$createdAt', now] },
                ],
              },
              updatedAt: {
                $cond: [
                  { $eq: [{ $type: '$updatedAt' }, 'string'] },
                  { $toDate: '$updatedAt' },
                  { $ifNull: ['$updatedAt', now] },
                ],
              },
            },
          },
        ],
        multi: true,
      },
    ],
  } satisfies Record<string, unknown>;

  await prisma.$runCommandRaw(updateCommand as Prisma.InputJsonObject);
}

export async function ensureTenantNoTxn(prisma: PrismaClient, tenantName: string): Promise<EnsureTenantResult> {
  const slug = tenantName.toLowerCase().replace(/\s+/g, '-');
  let existing: Tenant | null = null;

  try {
    existing = await prisma.tenant.findUnique({ where: { slug } });
  } catch (error) {
    if (
      error instanceof Prisma.PrismaClientKnownRequestError &&
      (error.code === 'P2032' || error.code === 'P2023')
    ) {
      const now = new Date();

      await backfillTenantTimestamps(prisma, now, slug);


      existing = await prisma.tenant.findUnique({ where: { slug } });
    } else {
      throw error;
    }
  }

  if (existing) {
    if (!existing.slug) {
      const updated = await prisma.tenant.update({
        where: { id: existing.id },
        data: { slug },
      });

      return { tenant: updated, created: false };
    }

    return { tenant: existing, created: false };
  }

  try {
    const tenant = await prisma.tenant.create({
      data: { name: tenantName, slug },
    });

    return { tenant, created: true };
  } catch (error) {
    if (error instanceof Prisma.PrismaClientKnownRequestError && error.code === 'P2031') {
      const now = new Date();
      await prisma.$runCommandRaw({
        insert: 'tenants',
        documents: [
          {
            name: tenantName,
            slug,
            createdAt: now,
            updatedAt: now,
          },
        ],
      });

      await backfillTenantTimestamps(prisma, now);


      const tenant = await prisma.tenant.findUnique({ where: { slug } });

      if (tenant) {
        return { tenant, created: true };
      }
    }

    throw error;
  }
}

export interface EnsureAdminOptions {
  prisma: PrismaClient;
  tenantId: string;
  email: string;
  name: string;
  passwordHash: string;
  roles: string[];
}

export interface EnsureAdminResult {
  admin: User;
  created: boolean;
}

function normalizeEmail(email: string): string {
  return email.trim().toLowerCase();
}

function normalizeRoles(roles: string[]): string[] {
  const sanitized = roles.map((value) => value.trim()).filter((value) => value.length > 0);

  if (sanitized.length === 0) {
    return ['admin'];
  }

  return Array.from(new Set(sanitized));
}

function ensureValidTenantId(tenantId: string): { tenantObjectId: ObjectId; tenantId: string } {
  if (!tenantId || !ObjectId.isValid(tenantId)) {
    throw new Error('Invalid tenantId provided to ensureAdminNoTxn');
  }

  const tenantObjectId = new ObjectId(tenantId);

  return { tenantObjectId, tenantId: tenantObjectId.toString() };
}

async function applyRoles(
  prisma: PrismaClient,
  userId: string,
  roles: string[],
  primaryRole: string,
): Promise<void> {
  await prisma.$runCommandRaw({
    update: 'users',
    updates: [
      {
        q: { _id: new ObjectId(userId) },
        u: {
          $set: {
            roles,
            role: primaryRole,
          },
        },
        multi: false,
      },
    ],
  } as Prisma.InputJsonObject);
}

type MongoUserDocument = {
  _id: ObjectId;
  tenant_id: ObjectId;
  email: string;
  password_hash: string;
  name: string;
  role: string;
  roles?: string[];
  createdAt?: Date | string;
  updatedAt?: Date | string;
};

async function upsertUserRaw(
  prisma: PrismaClient,
  tenantObjectId: ObjectId,
  normalizedEmail: string,
  name: string,
  passwordHash: string,
  roles: string[],
  primaryRole: string,
): Promise<{ admin: User; created: boolean }> {
  const now = new Date();

  const command = {
    findAndModify: 'users',
    query: { email: normalizedEmail },
    update: {
      $set: {
        tenant_id: tenantObjectId,
        email: normalizedEmail,
        name,
        password_hash: passwordHash,
        roles,
        role: primaryRole,
        updatedAt: now,
      },
      $setOnInsert: {
        createdAt: now,
      },
    },
    upsert: true,
    new: true,
  } satisfies Record<string, unknown>;

  const result = (await prisma.$runCommandRaw(command as Prisma.InputJsonObject)) as {
    value?: MongoUserDocument | null;
    lastErrorObject?: { upserted?: ObjectId; updatedExisting?: boolean };
  };

  const document = result.value;

  if (!document) {
    throw new Error('Failed to upsert admin user document.');
  }

  const admin: User = {
    id: document._id.toString(),
    tenantId: document.tenant_id.toString(),
    email: document.email,
    passwordHash: document.password_hash,
    name: document.name,
    role: document.role,
    createdAt: document.createdAt ? new Date(document.createdAt) : now,
    updatedAt: document.updatedAt ? new Date(document.updatedAt) : now,
  };

  const created = Boolean(result.lastErrorObject?.upserted) || result.lastErrorObject?.updatedExisting === false;

  return { admin, created };
}

export async function ensureAdminNoTxn(options: EnsureAdminOptions): Promise<EnsureAdminResult> {
<<<<<<< HEAD
  const { prisma, tenantId, email, name, passwordHash, roles } = options;
=======
  const { prisma, tenantId: rawTenantId, email, name, passwordHash } = options;
  const normalizedEmail = normalizeEmail(email);
  const roles = normalizeRoles(options.roles);
  const primaryRole = roles[0];
  const { tenantObjectId, tenantId } = ensureValidTenantId(rawTenantId);
>>>>>>> 98f5391c

  let existing: User | null = null;
  let encounteredKnownError = false;

  try {
    existing = await prisma.user.findUnique({ where: { email: normalizedEmail } });
  } catch (error) {
    if (
      error instanceof Prisma.PrismaClientKnownRequestError &&
      (error.code === 'P2032' || error.code === 'P2023')
    ) {
      encounteredKnownError = true;
      const now = new Date();

      await backfillUserTimestamps(prisma, now, normalizedEmail);
    } else {
      throw error;
    }
  }

  if (encounteredKnownError) {
    return upsertUserRaw(prisma, tenantObjectId, normalizedEmail, name, passwordHash, roles, primaryRole);
  }

  if (!existing) {
    try {
      const admin = await prisma.user.create({
        data: {
          tenantId,
          email: normalizedEmail,
          name,
<<<<<<< HEAD
          roles,
=======
          role: primaryRole,
>>>>>>> 98f5391c
          passwordHash,
        },
      });

      await applyRoles(prisma, admin.id, roles, primaryRole);

      return { admin: { ...admin, email: normalizedEmail }, created: true };
    } catch (error) {
      if (error instanceof Prisma.PrismaClientKnownRequestError && error.code === 'P2031') {
        const now = new Date();

        await prisma.$runCommandRaw({
          insert: 'users',
          documents: [
            {
              tenant_id: tenantObjectId,
              email: normalizedEmail,
              name,
              roles,
<<<<<<< HEAD
              passwordHash,
=======
              role: primaryRole,
              password_hash: passwordHash,
>>>>>>> 98f5391c
              createdAt: now,
              updatedAt: now,
            },
          ],
        } as Prisma.InputJsonObject);

        await backfillUserTimestamps(prisma, now, normalizedEmail);

        return upsertUserRaw(prisma, tenantObjectId, normalizedEmail, name, passwordHash, roles, primaryRole);
      }

      throw error;
    }
  }

  const admin = await prisma.user.update({
    where: { id: existing.id },
    data: {
      tenantId,
      email: normalizedEmail,
      name,
<<<<<<< HEAD
      roles,
=======
      role: primaryRole,
>>>>>>> 98f5391c
      passwordHash,
    },
  });

  await applyRoles(prisma, admin.id, roles, primaryRole);

  return { admin: { ...admin, email: normalizedEmail }, created: false };
}<|MERGE_RESOLUTION|>--- conflicted
+++ resolved
@@ -318,15 +318,8 @@
 }
 
 export async function ensureAdminNoTxn(options: EnsureAdminOptions): Promise<EnsureAdminResult> {
-<<<<<<< HEAD
   const { prisma, tenantId, email, name, passwordHash, roles } = options;
-=======
-  const { prisma, tenantId: rawTenantId, email, name, passwordHash } = options;
-  const normalizedEmail = normalizeEmail(email);
-  const roles = normalizeRoles(options.roles);
-  const primaryRole = roles[0];
-  const { tenantObjectId, tenantId } = ensureValidTenantId(rawTenantId);
->>>>>>> 98f5391c
+
 
   let existing: User | null = null;
   let encounteredKnownError = false;
@@ -358,11 +351,8 @@
           tenantId,
           email: normalizedEmail,
           name,
-<<<<<<< HEAD
           roles,
-=======
-          role: primaryRole,
->>>>>>> 98f5391c
+
           passwordHash,
         },
       });
@@ -382,12 +372,8 @@
               email: normalizedEmail,
               name,
               roles,
-<<<<<<< HEAD
               passwordHash,
-=======
-              role: primaryRole,
-              password_hash: passwordHash,
->>>>>>> 98f5391c
+
               createdAt: now,
               updatedAt: now,
             },
@@ -409,11 +395,8 @@
       tenantId,
       email: normalizedEmail,
       name,
-<<<<<<< HEAD
       roles,
-=======
-      role: primaryRole,
->>>>>>> 98f5391c
+
       passwordHash,
     },
   });
