--- conflicted
+++ resolved
@@ -8,7 +8,6 @@
   created: boolean;
 }
 
-<<<<<<< HEAD
 export async function ensureTenantNoTxn(prisma: PrismaClient, tenantName: string): Promise<EnsureTenantResult> {
   const slug = tenantName.toLowerCase().replace(/\s+/g, '-');
   let existing: Tenant | null = null;
@@ -33,76 +32,13 @@
 
       return { tenant: normalizeTenant(updated), created: false };
     }
-=======
-async function backfillUserTimestamps(
-  prisma: PrismaClient,
-  now: Date,
-  email?: string,
 
-): Promise<void> {
-  const missingTimestampFilter = {
-    $or: [
-      { createdAt: { $exists: false } },
-      { createdAt: { $type: 10 } },
-      { createdAt: { $type: 'string' } },
-      { updatedAt: { $exists: false } },
-      { updatedAt: { $type: 10 } },
-      { updatedAt: { $type: 'string' } },
-    ],
-  } satisfies Record<string, unknown>;
-
-  const query = {
-    ...(email ? { email } : {}),
-
-    ...missingTimestampFilter,
-  } satisfies Record<string, unknown>;
-
-  const updateCommand = {
-    update: 'users',
-
-    updates: [
-      {
-        q: query,
-        u: [
-          {
-            $set: {
-              createdAt: {
-                $cond: [
-                  { $eq: [{ $type: '$createdAt' }, 'string'] },
-                  { $toDate: '$createdAt' },
-                  { $ifNull: ['$createdAt', now] },
-                ],
-              },
-              updatedAt: {
-                $cond: [
-                  { $eq: [{ $type: '$updatedAt' }, 'string'] },
-                  { $toDate: '$updatedAt' },
-                  { $ifNull: ['$updatedAt', now] },
-                ],
-              },
-            },
-          },
-        ],
-        multi: true,
-      },
-    ],
-  } satisfies Record<string, unknown>;
-
-  await prisma.$runCommandRaw(updateCommand as Prisma.InputJsonObject);
-}
-
-export async function ensureTenantNoTxn(prisma: PrismaClient, tenantName: string): Promise<EnsureTenantResult> {
-  const trimmed = tenantName.trim();
-  let tenant = await prisma.tenant.findFirst({ where: { name: trimmed } });
-  let created = false;
->>>>>>> cab28a69
 
   if (!tenant) {
     tenant = await prisma.tenant.create({ data: { name: trimmed } });
     created = true;
   }
 
-<<<<<<< HEAD
   try {
     const tenant = await prisma.tenant.create({
       data: { name: tenantName, slug },
@@ -112,9 +48,7 @@
   } catch (error) {
     throw error;
   }
-=======
-  return { tenant, created };
->>>>>>> cab28a69
+
 }
 
 export interface EnsureAdminOptions {
@@ -126,17 +60,12 @@
   role: string;
 }
 
-<<<<<<< HEAD
 export interface EnsureAdminResult {
   admin: User;
   created?: boolean;
   updated?: boolean;
 }
-=======
-export type EnsureAdminResult =
-  | { admin: User; created: true }
-  | { admin: User; updated: true };
->>>>>>> cab28a69
+
 
 function normalizeEmail(email: string): string {
   return email.trim().toLowerCase();
@@ -167,15 +96,12 @@
     throw new Error('Invalid tenantId provided to ensureAdminNoTxn');
   }
 
-<<<<<<< HEAD
   return normalizeObjectId(tenantId, 'ensureValidTenantId.tenantId');
 }
 
 export async function ensureAdminNoTxn(options: EnsureAdminOptions): Promise<EnsureAdminResult> {
   const { prisma, tenantId, email, name, passwordHash, role } = options;
-=======
-  const normalizedTenantId = normalizeObjectId(tenantId, 'ensureAdminNoTxn.tenantId');
->>>>>>> cab28a69
+
   const normalizedEmail = normalizeEmail(email);
   const normalizedRole = normalizeRole(role);
 
@@ -191,13 +117,11 @@
         passwordHash,
       },
     });
-<<<<<<< HEAD
 
     if (!admin.id) {
       throw new Error('Failed to create admin user: missing id in response.');
     }
-=======
->>>>>>> cab28a69
+
 
     const normalizedAdmin = normalizeUser({
       ...admin,
@@ -206,14 +130,11 @@
       role: normalizedRole,
     });
 
-<<<<<<< HEAD
     return {
       admin: normalizedAdmin,
       created: true,
     };
-=======
-    return { admin: normalizedAdmin, created: true };
->>>>>>> cab28a69
+
   }
 
   const admin = await prisma.user.update({
@@ -234,12 +155,9 @@
     role: normalizedRole,
   });
 
-<<<<<<< HEAD
   return {
     admin: normalizedAdmin,
     updated: true,
   };
-=======
-  return { admin: normalizedAdmin, updated: true };
->>>>>>> cab28a69
+
 }