import { Prisma } from '@prisma/client';
import type { PrismaClient, Tenant, User } from '@prisma/client';

import { normalizeObjectId } from './normalizeObjectId';

export interface EnsureTenantResult {
  tenant: Tenant;
  created: boolean;
}

<<<<<<< HEAD
async function backfillUserTimestamps(
  prisma: PrismaClient,
  now: Date,
  email?: string,
=======
async function backfillTenantTimestamps(
  prisma: PrismaClient,
  now: Date,
  slug?: string,
>>>>>>> 83d00705
): Promise<void> {
  const missingTimestampFilter = {
    $or: [
      { createdAt: { $exists: false } },
      { createdAt: { $type: 10 } },
      { createdAt: { $type: 'string' } },
      { updatedAt: { $exists: false } },
      { updatedAt: { $type: 10 } },
      { updatedAt: { $type: 'string' } },
    ],
  } satisfies Record<string, unknown>;

  const query = {
<<<<<<< HEAD
    ...(email ? { email } : {}),
=======
    ...(slug ? { slug } : {}),
>>>>>>> 83d00705
    ...missingTimestampFilter,
  } satisfies Record<string, unknown>;

  const updateCommand = {
<<<<<<< HEAD
    update: 'users',
=======
    update: 'tenants',
>>>>>>> 83d00705
    updates: [
      {
        q: query,
        u: [
          {
            $set: {
              createdAt: {
                $cond: [
                  { $eq: [{ $type: '$createdAt' }, 'string'] },
                  { $toDate: '$createdAt' },
                  { $ifNull: ['$createdAt', now] },
                ],
              },
              updatedAt: {
                $cond: [
                  { $eq: [{ $type: '$updatedAt' }, 'string'] },
                  { $toDate: '$updatedAt' },
                  { $ifNull: ['$updatedAt', now] },
                ],
              },
            },
          },
        ],
        multi: true,
      },
    ],
  } satisfies Record<string, unknown>;

  await prisma.$runCommandRaw(updateCommand as Prisma.InputJsonObject);
}

export async function ensureTenantNoTxn(prisma: PrismaClient, tenantName: string): Promise<EnsureTenantResult> {
  const trimmed = tenantName.trim();
  let tenant = await prisma.tenant.findFirst({ where: { name: trimmed } });
  let created = false;

  if (!tenant) {
    tenant = await prisma.tenant.create({ data: { name: trimmed } });
    created = true;
  }

  return { tenant, created };
}

export interface EnsureAdminOptions {
  prisma: PrismaClient;
  tenantId: string;
  email: string;
  name: string;
  passwordHash: string;
  role: string;
}

export type EnsureAdminResult =
  | { admin: User; created: true }
  | { admin: User; updated: true };

function normalizeEmail(email: string): string {
  return email.trim().toLowerCase();
}

function normalizeRole(role: string): string {
  const normalized = role.trim();

  if (!normalized) {
    return 'admin';
  }

  return normalized;
}

function normalizeUser(user: User): User {
  return {
    ...user,
    id: normalizeObjectId(user.id, 'user.id'),
    tenantId: normalizeObjectId(user.tenantId, 'user.tenantId'),
  };
}

export async function ensureAdminNoTxn(options: EnsureAdminOptions): Promise<EnsureAdminResult> {
  const { prisma, tenantId, email, name, passwordHash, role } = options;

  if (!tenantId) {
    throw new Error('Invalid tenantId provided to ensureAdminNoTxn');
  }

  const normalizedTenantId = normalizeObjectId(tenantId, 'ensureAdminNoTxn.tenantId');
  const normalizedEmail = normalizeEmail(email);
  const normalizedRole = normalizeRole(role);

  const existing = await prisma.user.findUnique({ where: { email: normalizedEmail } });

  if (!existing) {
    const admin = await prisma.user.create({
      data: {
        tenantId: normalizedTenantId,
        email: normalizedEmail,
        name,
        role: normalizedRole,
        passwordHash,
      },
    });

    const normalizedAdmin = normalizeUser({
      ...admin,
      tenantId: normalizedTenantId,
      email: normalizedEmail,
      role: normalizedRole,
    });

    return { admin: normalizedAdmin, created: true };
  }

  const admin = await prisma.user.update({
    where: { email: normalizedEmail },
    data: {
      tenantId: normalizedTenantId,
      email: normalizedEmail,
      name,
      role: normalizedRole,
      passwordHash,
    },
  });

  const normalizedAdmin = normalizeUser({
    ...admin,
    tenantId: normalizedTenantId,
    email: normalizedEmail,
    role: normalizedRole,
  });

  return { admin: normalizedAdmin, updated: true };
}<|MERGE_RESOLUTION|>--- conflicted
+++ resolved
@@ -8,17 +8,11 @@
   created: boolean;
 }
 
-<<<<<<< HEAD
 async function backfillUserTimestamps(
   prisma: PrismaClient,
   now: Date,
   email?: string,
-=======
-async function backfillTenantTimestamps(
-  prisma: PrismaClient,
-  now: Date,
-  slug?: string,
->>>>>>> 83d00705
+
 ): Promise<void> {
   const missingTimestampFilter = {
     $or: [
@@ -32,20 +26,14 @@
   } satisfies Record<string, unknown>;
 
   const query = {
-<<<<<<< HEAD
     ...(email ? { email } : {}),
-=======
-    ...(slug ? { slug } : {}),
->>>>>>> 83d00705
+
     ...missingTimestampFilter,
   } satisfies Record<string, unknown>;
 
   const updateCommand = {
-<<<<<<< HEAD
     update: 'users',
-=======
-    update: 'tenants',
->>>>>>> 83d00705
+
     updates: [
       {
         q: query,
