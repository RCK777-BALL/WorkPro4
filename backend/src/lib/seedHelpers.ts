--- conflicted
+++ resolved
@@ -54,32 +54,8 @@
     if (error instanceof Prisma.PrismaClientKnownRequestError && error.code === 'P2032') {
       const now = new Date();
 
-<<<<<<< HEAD
       await backfillTenantTimestamps(prisma, now, slug);
-=======
-      await prisma.$runCommandRaw({
-        update: 'tenants',
-        updates: [
-          {
-            q: {
-              slug,
-              $or: [
-                { createdAt: { $exists: false } },
-                { updatedAt: { $exists: false } },
-              ],
-            },
-            u: {
-              $set: {
-                createdAt: now,
-                updatedAt: now,
-              },
-            },
-            upsert: false,
-            multi: true,
-          },
-        ],
-      });
->>>>>>> 47f419f9
+
 
       existing = await prisma.tenant.findUnique({ where: { slug } });
     } else {
@@ -121,31 +97,8 @@
         ],
       });
 
-<<<<<<< HEAD
       await backfillTenantTimestamps(prisma, now);
-=======
-      await prisma.$runCommandRaw({
-        update: 'tenants',
-        updates: [
-          {
-            q: {
-              $or: [
-                { createdAt: { $exists: false } },
-                { updatedAt: { $exists: false } },
-              ],
-            },
-            u: {
-              $set: {
-                createdAt: now,
-                updatedAt: now,
-              },
-            },
-            upsert: false,
-            multi: true,
-          },
-        ],
-      });
->>>>>>> 47f419f9
+
 
       const tenant = await prisma.tenant.findUnique({ where: { slug } });
 
