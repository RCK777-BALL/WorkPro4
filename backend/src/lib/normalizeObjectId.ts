--- conflicted
+++ resolved
@@ -52,7 +52,6 @@
   return String(value);
 }
 
-<<<<<<< HEAD
 function failToNormalize(label: string, value: unknown, reason: string): never {
   const displayLabel = label || 'ObjectId';
   const preview = createPreview(value);
@@ -69,25 +68,12 @@
 
   if (!HEX_24_REGEX.test(trimmed)) {
     failToNormalize(label, hex, 'Expected a 24-character hexadecimal string');
-=======
-function buildInvalidIdMessage(value: string, fieldName?: string): string {
-  const suffix = fieldName ? ` for "${fieldName}"` : '';
 
-  return `Invalid ObjectId string provided${suffix}: "${value}"`;
-}
-
-function validateAndFormatHex(hex: string, fieldName?: string): string {
-  const trimmed = hex.trim();
-
-  if (!HEX_24_REGEX.test(trimmed)) {
-    throw new TypeError(buildInvalidIdMessage(trimmed, fieldName));
->>>>>>> 9304ad8d
   }
 
   return trimmed.toLowerCase();
 }
 
-<<<<<<< HEAD
 export function normalizeObjectId(value: NormalizableObjectId, label = 'ObjectId'): string {
   const visited = new Set<unknown>();
 
@@ -98,25 +84,9 @@
 
     if (typeof input === 'string') {
       return validateAndFormatHex(input, currentLabel);
-=======
-export function normalizeObjectId(value: NormalizableObjectId, fieldName?: string): string {
-  if (value instanceof ObjectId) {
-    return validateAndFormatHex(value.toHexString(), fieldName);
-  }
 
-  if (typeof value === 'string') {
-    return validateAndFormatHex(value, fieldName);
-  }
-
-  if (hasToHexString(value)) {
-    const result = value.toHexString();
-
-    if (typeof result === 'string') {
-      return validateAndFormatHex(result, fieldName);
->>>>>>> 9304ad8d
     }
 
-<<<<<<< HEAD
     if (hasToHexString(input)) {
       const result = input.toHexString();
 
@@ -147,29 +117,12 @@
       if (candidate._id != null) {
         return normalize(candidate._id, `${currentLabel}._id`);
       }
-=======
-  if (isWithIdProperty(value)) {
-    if (value.id != null) {
-      return normalizeObjectId(value.id as NormalizableObjectId, fieldName);
+
     }
 
-    if (value._id != null) {
-      return normalizeObjectId(value._id as NormalizableObjectId, fieldName);
->>>>>>> 9304ad8d
-    }
-
-<<<<<<< HEAD
     failToNormalize(currentLabel, input, 'Value could not be interpreted as an ObjectId');
   };
-=======
-  const typeDescription = value === null ? 'null' : typeof value;
-  const errorContext = fieldName ? ` for "${fieldName}"` : '';
-  console.error(
-    `[normalizeObjectId] Unable to normalize value${errorContext} of type:`,
-    typeDescription,
-    value,
-  );
->>>>>>> 9304ad8d
+
 
   return normalize(value, label);
 }