--- conflicted
+++ resolved
@@ -55,7 +55,6 @@
     expect(findUnique).toHaveBeenCalledTimes(2);
     expect(runCommandRaw).toHaveBeenCalledTimes(1);
 
-<<<<<<< HEAD
     const updateArgs = runCommandRaw.mock.calls[0][0];
     expect(updateArgs.update).toBe('tenants');
     expect(updateArgs.updates).toHaveLength(1);
@@ -71,30 +70,7 @@
     expect(update.u.$set.createdAt).toBeInstanceOf(Date);
     expect(update.u.$set.updatedAt).toBeInstanceOf(Date);
     expect(update.multi).toBe(true);
-=======
-    expect(runCommandRaw).toHaveBeenCalledWith({
-      update: 'tenants',
-      updates: [
-        {
-          q: {
-            slug,
-            $or: [
-              { createdAt: { $exists: false } },
-              { updatedAt: { $exists: false } },
-            ],
-          },
-          u: {
-            $set: {
-              createdAt: expect.any(Date),
-              updatedAt: expect.any(Date),
-            },
-          },
-          upsert: false,
-          multi: true,
-        },
-      ],
-    });
->>>>>>> 47f419f9
+
 
     expect(result).toEqual({ tenant, created: false });
   });
