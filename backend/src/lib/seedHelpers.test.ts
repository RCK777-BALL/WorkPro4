--- conflicted
+++ resolved
@@ -100,14 +100,11 @@
     const result = await ensureTenantNoTxn(prisma, 'Demo Tenant');
 
     expect(runCommandRaw).toHaveBeenCalledTimes(2);
-<<<<<<< HEAD
 
     const [insertCommand, updateCommand] = runCommandRaw.mock.calls.map(([command]) => command);
 
     expect(insertCommand).toEqual({
-=======
-    expect(runCommandRaw).toHaveBeenNthCalledWith(1, {
->>>>>>> 47f419f9
+
       insert: 'tenants',
       documents: [
         {
@@ -118,7 +115,6 @@
         },
       ],
     });
-<<<<<<< HEAD
 
     expect(updateCommand.update).toBe('tenants');
     expect(updateCommand.updates).toHaveLength(1);
@@ -138,28 +134,7 @@
         },
       },
       multi: true,
-=======
-    expect(runCommandRaw).toHaveBeenNthCalledWith(2, {
-      update: 'tenants',
-      updates: [
-        {
-          q: {
-            $or: [
-              { createdAt: { $exists: false } },
-              { updatedAt: { $exists: false } },
-            ],
-          },
-          u: {
-            $set: {
-              createdAt: expect.any(Date),
-              updatedAt: expect.any(Date),
-            },
-          },
-          upsert: false,
-          multi: true,
-        },
-      ],
->>>>>>> 47f419f9
+
     });
     expect(result).toEqual({ tenant: fallbackTenant, created: true });
   });
@@ -189,7 +164,6 @@
         clientVersion: 'test',
       }),
     );
-<<<<<<< HEAD
     runCommandRaw.mockImplementation((command: Record<string, unknown>) => {
       if ('update' in command) {
         const updates = command.update === 'tenants' ? (command.updates as unknown[]) : [];
@@ -212,32 +186,7 @@
         });
         expect(updateDescriptor?.multi).toBe(true);
         timestampsBackfilled = true;
-=======
-    runCommandRaw.mockImplementation((command) => {
-      if ('update' in command) {
-        timestampsBackfilled = true;
-        expect(command).toEqual({
-          update: 'tenants',
-          updates: [
-            {
-              q: {
-                $or: [
-                  { createdAt: { $exists: false } },
-                  { updatedAt: { $exists: false } },
-                ],
-              },
-              u: {
-                $set: {
-                  createdAt: expect.any(Date),
-                  updatedAt: expect.any(Date),
-                },
-              },
-              upsert: false,
-              multi: true,
-            },
-          ],
-        });
->>>>>>> 47f419f9
+
       }
 
       return Promise.resolve({ ok: 1 });
@@ -248,40 +197,6 @@
       created: true,
     });
     expect(runCommandRaw).toHaveBeenCalledTimes(2);
-<<<<<<< HEAD
-=======
-    expect(runCommandRaw).toHaveBeenNthCalledWith(1, {
-      insert: 'tenants',
-      documents: [
-        {
-          name: 'Demo Tenant',
-          slug: 'demo-tenant',
-          createdAt: expect.any(Date),
-          updatedAt: expect.any(Date),
-        },
-      ],
-    });
-    expect(runCommandRaw).toHaveBeenNthCalledWith(2, {
-      update: 'tenants',
-      updates: [
-        {
-          q: {
-            $or: [
-              { createdAt: { $exists: false } },
-              { updatedAt: { $exists: false } },
-            ],
-          },
-          u: {
-            $set: {
-              createdAt: expect.any(Date),
-              updatedAt: expect.any(Date),
-            },
-          },
-          upsert: false,
-          multi: true,
-        },
-      ],
-    });
->>>>>>> 47f419f9
+
   });
 });