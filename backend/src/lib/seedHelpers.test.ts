--- conflicted
+++ resolved
@@ -31,10 +31,8 @@
 describe('ensureTenantNoTxn', () => {
   const findFirst = vi.fn();
   const create = vi.fn();
-<<<<<<< HEAD
   const update = vi.fn();
-=======
->>>>>>> cab28a69
+
   const prisma = {
     tenant: {
       findFirst,
@@ -45,10 +43,8 @@
   beforeEach(() => {
     findFirst.mockReset();
     create.mockReset();
-<<<<<<< HEAD
     update.mockReset();
-=======
->>>>>>> cab28a69
+
   });
 
   it('creates a tenant when one does not exist', async () => {
@@ -58,7 +54,6 @@
 
     const result = await ensureTenantNoTxn(prisma, 'Demo Tenant');
 
-<<<<<<< HEAD
     expect(create).toHaveBeenCalledWith({
       data: {
         name: 'Demo Tenant',
@@ -95,34 +90,10 @@
       data: { slug: 'demo-tenant' },
     });
     expect(result).toEqual({ tenant: updatedTenant, created: false });
-=======
-    expect(findFirst).toHaveBeenCalledWith({ where: { name: 'Demo Tenant' } });
-    expect(create).toHaveBeenCalledWith({ data: { name: 'Demo Tenant' } });
-    expect(result).toEqual({ tenant: createdTenant, created: true });
-  });
 
-  it('trims whitespace before querying and creating', async () => {
-    const createdTenant = { id: 'tenant-id', name: 'Demo Tenant' };
-    findFirst.mockResolvedValue(null);
-    create.mockResolvedValue(createdTenant);
-
-    await ensureTenantNoTxn(prisma, '  Demo Tenant  ');
->>>>>>> cab28a69
 
     expect(findFirst).toHaveBeenCalledWith({ where: { name: 'Demo Tenant' } });
     expect(create).toHaveBeenCalledWith({ data: { name: 'Demo Tenant' } });
   });
-<<<<<<< HEAD
-=======
 
-  it('returns the existing tenant when found', async () => {
-    const existingTenant = { id: 'tenant-id', name: 'Existing Tenant' };
-    findFirst.mockResolvedValue(existingTenant);
-
-    const result = await ensureTenantNoTxn(prisma, 'Existing Tenant');
-
-    expect(create).not.toHaveBeenCalled();
-    expect(result).toEqual({ tenant: existingTenant, created: false });
-  });
->>>>>>> cab28a69
 });