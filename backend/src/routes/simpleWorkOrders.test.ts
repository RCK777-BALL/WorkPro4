import type { Request, Response } from 'express';
import { beforeEach, describe, expect, it, vi } from 'vitest';
import { createWorkOrder } from '../controllers/workOrderController';

const prismaMock = vi.hoisted(() => ({
  workOrder: {
    create: vi.fn(),
  },
})) as {
  workOrder: { create: ReturnType<typeof vi.fn> };
};

vi.mock('../lib/ids', () => ({
  normalizeToObjectIdString(value: unknown) {
    if (typeof value !== 'string') {
      throw new TypeError('Invalid ObjectId');
    }

    const trimmed = value.trim();

    if (trimmed.length !== 24) {
      throw new TypeError('Invalid ObjectId');
    }

    return trimmed.toLowerCase();
  },
}));

vi.mock('../db', () => ({
  prisma: prismaMock,
}));

function createResponse() {
  const res = {
    status: vi.fn().mockReturnThis(),
    json: vi.fn().mockReturnThis(),
  } as unknown as Response;

  return res;
}

describe('workOrderController.createWorkOrder', () => {
  beforeEach(() => {
    vi.clearAllMocks();
  });

  it('returns validation error when assetId is invalid', async () => {
    const req = {
      body: {
        title: 'Broken conveyor',
        assetId: 'not-an-object-id',
      },
      tenantId: 'tenant-1',
      userId: 'user-1',
    } as unknown as Request & { tenantId: string; userId: string };

    const res = createResponse();

    await createWorkOrder(req, res);

    expect(res.status).toHaveBeenCalledWith(400);
    expect(res.json).toHaveBeenCalledWith({
      ok: false,
      error: {
<<<<<<< HEAD
        code: 400,
        message: 'Value must be a valid ObjectId string',
        details: undefined,
=======
        code: 'VALIDATION_ERROR',
        fields: {
          assetId: ['Invalid assetId'],
        },
>>>>>>> c4784a69
      },
    });
    expect(prismaMock.workOrder.create).not.toHaveBeenCalled();
  });

  it('creates a work order with sanitized fields', async () => {
    const now = new Date();

    prismaMock.workOrder.create.mockResolvedValue({
      id: 'order-1',
      tenantId: 'tenant-1',
      siteId: 'site-1',
      title: 'Broken conveyor',
      description: 'Inspect the conveyor for issues',
      priority: 'high',
      status: 'requested',
      assetId: 'aaaaaaaaaaaaaaaaaaaaaaaa',
<<<<<<< HEAD
      asset: null,
      assignedTo: null,
      assignedToUser: null,
      category: null,
      attachments: [],
      dueDate: null,
      createdByUser: { id: 'user-1', name: 'Requester' },
      createdAt: now,
      updatedAt: now,
      timeSpentMin: null,
=======
      requestedBy: 'user-1',
      assignedTo: 'bbbbbbbbbbbbbbbbbbbbbbbb',
      dueDate: now,
      category: 'maintenance',
      attachments: [
        {
          id: 'cccccccccccccccccccccccc',
          url: 'https://example.com/report.pdf',
          filename: 'report.pdf',
          contentType: 'application/pdf',
          size: 1234,
        },
      ],
      createdAt: now,
      updatedAt: now,
>>>>>>> c4784a69
    });

    const req = {
      body: {
        title: 'Broken conveyor',
        description: 'Inspect the conveyor for issues',
        priority: 'high',
        assetId: 'AAAAAAAAAAAAAAAAAAAAAAAA',
        assignedTo: 'BBBBBBBBBBBBBBBBBBBBBBBB',
        dueDate: now.toISOString(),
        category: 'maintenance',
        attachments: [
          {
            id: 'CCCCCCCCCCCCCCCCCCCCCCCC',
            url: 'https://example.com/report.pdf',
            filename: 'report.pdf',
            contentType: 'application/pdf',
            size: 1234,
          },
        ],
      },
      tenantId: 'tenant-1',
      siteId: 'site-1',
      userId: 'user-1',
    } as unknown as Request & { tenantId: string; siteId: string; userId: string };

<<<<<<< HEAD
    expect(prismaMock.user.findFirst).toHaveBeenCalledTimes(1);
    expect(prismaMock.workOrder.create).toHaveBeenCalledWith(
      expect.objectContaining({
        data: expect.objectContaining({
          assetId: 'aaaaaaaaaaaaaaaaaaaaaaaa',
          attachments: [],
          assignedTo: null,
          category: undefined,
          dueDate: undefined,
          priority: 'medium',
          status: 'requested',
        }),
      }),
    );
=======
    const res = createResponse();
>>>>>>> c4784a69

    await createWorkOrder(req, res);

    expect(prismaMock.workOrder.create).toHaveBeenCalledWith({
      data: expect.objectContaining({
        tenantId: 'tenant-1',
        siteId: 'site-1',
        title: 'Broken conveyor',
        description: 'Inspect the conveyor for issues',
        priority: 'high',
        status: 'requested',
        assetId: 'aaaaaaaaaaaaaaaaaaaaaaaa',
<<<<<<< HEAD
        attachments: [],
        assignedTo: null,
        category: null,
        dueDate: null,
=======
        requestedBy: 'user-1',
        assignedTo: 'bbbbbbbbbbbbbbbbbbbbbbbb',
        category: 'maintenance',
>>>>>>> c4784a69
      }),
    });

    expect(res.status).toHaveBeenCalledWith(201);
    expect(res.json).toHaveBeenCalledWith({
      ok: true,
      workOrder: {
        id: 'order-1',
        tenantId: 'tenant-1',
        siteId: 'site-1',
        title: 'Broken conveyor',
        description: 'Inspect the conveyor for issues',
        priority: 'high',
        status: 'requested',
        assetId: 'aaaaaaaaaaaaaaaaaaaaaaaa',
        requestedBy: 'user-1',
        assignedTo: 'bbbbbbbbbbbbbbbbbbbbbbbb',
        dueDate: now.toISOString(),
        category: 'maintenance',
        attachments: [
          {
            id: 'cccccccccccccccccccccccc',
            url: 'https://example.com/report.pdf',
            filename: 'report.pdf',
            contentType: 'application/pdf',
            size: 1234,
          },
        ],
        createdAt: now.toISOString(),
        updatedAt: now.toISOString(),
      },
    });
  });
});<|MERGE_RESOLUTION|>--- conflicted
+++ resolved
@@ -62,16 +62,10 @@
     expect(res.json).toHaveBeenCalledWith({
       ok: false,
       error: {
-<<<<<<< HEAD
         code: 400,
         message: 'Value must be a valid ObjectId string',
         details: undefined,
-=======
-        code: 'VALIDATION_ERROR',
-        fields: {
-          assetId: ['Invalid assetId'],
-        },
->>>>>>> c4784a69
+
       },
     });
     expect(prismaMock.workOrder.create).not.toHaveBeenCalled();
@@ -89,7 +83,6 @@
       priority: 'high',
       status: 'requested',
       assetId: 'aaaaaaaaaaaaaaaaaaaaaaaa',
-<<<<<<< HEAD
       asset: null,
       assignedTo: null,
       assignedToUser: null,
@@ -100,23 +93,7 @@
       createdAt: now,
       updatedAt: now,
       timeSpentMin: null,
-=======
-      requestedBy: 'user-1',
-      assignedTo: 'bbbbbbbbbbbbbbbbbbbbbbbb',
-      dueDate: now,
-      category: 'maintenance',
-      attachments: [
-        {
-          id: 'cccccccccccccccccccccccc',
-          url: 'https://example.com/report.pdf',
-          filename: 'report.pdf',
-          contentType: 'application/pdf',
-          size: 1234,
-        },
-      ],
-      createdAt: now,
-      updatedAt: now,
->>>>>>> c4784a69
+
     });
 
     const req = {
@@ -143,7 +120,6 @@
       userId: 'user-1',
     } as unknown as Request & { tenantId: string; siteId: string; userId: string };
 
-<<<<<<< HEAD
     expect(prismaMock.user.findFirst).toHaveBeenCalledTimes(1);
     expect(prismaMock.workOrder.create).toHaveBeenCalledWith(
       expect.objectContaining({
@@ -158,9 +134,7 @@
         }),
       }),
     );
-=======
-    const res = createResponse();
->>>>>>> c4784a69
+
 
     await createWorkOrder(req, res);
 
@@ -173,16 +147,11 @@
         priority: 'high',
         status: 'requested',
         assetId: 'aaaaaaaaaaaaaaaaaaaaaaaa',
-<<<<<<< HEAD
         attachments: [],
         assignedTo: null,
         category: null,
         dueDate: null,
-=======
-        requestedBy: 'user-1',
-        assignedTo: 'bbbbbbbbbbbbbbbbbbbbbbbb',
-        category: 'maintenance',
->>>>>>> c4784a69
+
       }),
     });
 
