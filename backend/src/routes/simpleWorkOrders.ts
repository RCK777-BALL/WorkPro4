import { Router } from 'express';
import { Prisma } from '@prisma/client';
import { prisma } from '../db';
import { createWorkOrderValidator } from '../validators/workOrderValidators';
import { asyncHandler, fail, ok } from '../utils/response';
<<<<<<< HEAD
import { authenticateToken, AuthRequest } from '../middleware/auth';
=======
import { authenticateToken, type AuthRequest } from '../middleware/auth';
>>>>>>> fab5c33a

const router = Router();

router.use(authenticateToken);

const workOrderCreateSchema = createWorkOrderValidator;

router.use(authenticateToken);

type WorkOrderWithRelations = Prisma.WorkOrderGetPayload<{
  include: {
    asset: { select: { id: true; code: true; name: true } };
    createdByUser: { select: { id: true; name: true } };
    assignee: { select: { id: true; name: true } };
  };
}>;

function mapWorkOrder(workOrder: WorkOrderWithRelations) {
  return {
    id: workOrder.id,
    title: workOrder.title,
    description: workOrder.description ?? '',
    status: workOrder.status,
    priority: workOrder.priority,
    assetId: workOrder.assetId ?? null,
    assetName: workOrder.asset?.name ?? null,
    assetCode: workOrder.asset?.code ?? null,
    assigneeId: workOrder.assigneeId ?? null,
    assigneeName: workOrder.assignee?.name ?? null,
    category: workOrder.category ?? null,
    attachments: Array.isArray(workOrder.attachments) ? workOrder.attachments : [],
    requestedById: workOrder.createdByUser?.id ?? null,
    requestedByName: workOrder.createdByUser?.name ?? 'System',
    createdAt: workOrder.createdAt.toISOString(),
    updatedAt: workOrder.updatedAt.toISOString(),
    completedAt: workOrder.status === 'completed' ? workOrder.updatedAt.toISOString() : null,
    dueDate: workOrder.dueDate ? workOrder.dueDate.toISOString() : null,
    actualHours: workOrder.timeSpentMin ? workOrder.timeSpentMin / 60 : null,
  };
}

<<<<<<< HEAD
=======
const VIEW_WORK_ORDER_ROLES = ['admin', 'manager', 'technician', 'viewer', 'user'] as const;
const CREATE_WORK_ORDER_ROLES = ['admin', 'manager', 'technician', 'user'] as const;

function normalizeRole(role: string | undefined | null) {
  return typeof role === 'string' && role.trim().length > 0 ? role.trim().toLowerCase() : 'user';
}

function hasRequiredRole(user: NonNullable<AuthRequest['user']>, roles: readonly string[]) {
  const normalizedRole = normalizeRole(user.role);
  return roles.includes(normalizedRole);
}

>>>>>>> fab5c33a
router.get(
  '/',
  asyncHandler(async (req: AuthRequest, res) => {
    if (!req.user) {
      return fail(res, 401, 'Authentication required');
<<<<<<< HEAD
=======
    }

    if (!hasRequiredRole(req.user, VIEW_WORK_ORDER_ROLES)) {
      return fail(
        res,
        403,
        `Requires one of the following roles: ${VIEW_WORK_ORDER_ROLES.join(', ')}`,
      );
>>>>>>> fab5c33a
    }

    const { status, priority, assignee, from, to, q, category } = req.query;

<<<<<<< HEAD
    const where: Prisma.WorkOrderWhereInput = {
      tenantId: req.user.tenantId,
    };
=======
    const where: Prisma.WorkOrderWhereInput = {};

    where.tenantId = req.user.tenantId;
>>>>>>> fab5c33a

    if (typeof status === 'string' && status) {
      const allowedStatuses = ['requested', 'assigned', 'in_progress', 'completed', 'cancelled'] as const;
      if ((allowedStatuses as readonly string[]).includes(status)) {
        where.status = status as (typeof allowedStatuses)[number];
      }
    }

    if (typeof priority === 'string' && priority) {
      const allowedPriorities = ['low', 'medium', 'high', 'urgent'] as const;
      if ((allowedPriorities as readonly string[]).includes(priority)) {
        where.priority = priority as (typeof allowedPriorities)[number];
      }
    }

    if (typeof assignee === 'string' && assignee) {
      where.assigneeId = assignee;
    }

    if (typeof category === 'string' && category.trim().length > 0) {
      where.category = category.trim();
    }

    const createdAt: { gte?: Date; lte?: Date } = {};

    if (typeof from === 'string' && from) {
      const parsed = new Date(from);
      if (!Number.isNaN(parsed.getTime())) {
        createdAt.gte = parsed;
      }
    }

    if (typeof to === 'string' && to) {
      const parsed = new Date(to);
      if (!Number.isNaN(parsed.getTime())) {
        createdAt.lte = parsed;
      }
    }

    if (createdAt.gte || createdAt.lte) {
      where.createdAt = createdAt;
    }

    if (typeof q === 'string' && q.trim().length > 0) {
      const search = q.trim();
      where.OR = [
        { title: { contains: search, mode: 'insensitive' } },
        { description: { contains: search, mode: 'insensitive' } },
        { assetId: { contains: search, mode: 'insensitive' } },
        { category: { contains: search, mode: 'insensitive' } },
        { id: { contains: search, mode: 'insensitive' } },
      ];
    }

    const workOrders = await prisma.workOrder.findMany({
      where,
      include: {
        asset: { select: { id: true, code: true, name: true } },
        createdByUser: { select: { id: true, name: true } },
        assignee: { select: { id: true, name: true } },
      },
      orderBy: { createdAt: 'desc' },
    });

    return ok(res, workOrders.map(mapWorkOrder));
  }),
);

router.post(
  '/',
  asyncHandler(async (req: AuthRequest, res) => {
    if (!req.user) {
      return fail(res, 401, 'Authentication required');
    }

<<<<<<< HEAD
=======
    if (!hasRequiredRole(req.user, CREATE_WORK_ORDER_ROLES)) {
      return fail(
        res,
        403,
        `Requires one of the following roles: ${CREATE_WORK_ORDER_ROLES.join(', ')}`,
      );
    }

>>>>>>> fab5c33a
    const parseResult = workOrderCreateSchema.safeParse(req.body);

    if (!parseResult.success) {
      const { fieldErrors } = parseResult.error.flatten();
      const assetIdError = fieldErrors.assetId?.[0];
      if (assetIdError) {
        return fail(res, 400, assetIdError);
      }

      return fail(res, 400, 'Invalid request body');
    }

    const payload = parseResult.data;

<<<<<<< HEAD
    if (payload.assigneeId) {
      const assignee = await prisma.user.findFirst({
        where: { id: payload.assigneeId, tenantId: req.user.tenantId },
        select: { id: true },
      });

      if (!assignee) {
        return fail(res, 400, 'Assignee must belong to the same tenant');
      }
    }

    if (payload.assetId) {
      const asset = await prisma.asset.findFirst({
        where: { id: payload.assetId, tenantId: req.user.tenantId },
        select: { id: true },
      });

      if (!asset) {
        return fail(res, 400, 'Asset must belong to the same tenant');
      }
    }

=======
>>>>>>> fab5c33a
    const workOrder = await prisma.workOrder.create({
      data: {
        title: payload.title,
        description: payload.description,
        priority: payload.priority ?? 'medium',
        status: payload.status ?? 'requested',
        tenantId: req.user.tenantId,
        createdBy: req.user.id,
        assetId: payload.assetId ?? undefined,
        assigneeId: payload.assigneeId ?? null,
        category: payload.category ?? undefined,
        dueDate: payload.dueDate ? new Date(payload.dueDate) : undefined,
        attachments: payload.attachments ?? [],
      },
      include: {
        asset: { select: { id: true, code: true, name: true } },
        createdByUser: { select: { id: true, name: true } },
        assignee: { select: { id: true, name: true } },
      },
    });

    return ok(res, mapWorkOrder(workOrder));
  }),
);

export default router;
<|MERGE_RESOLUTION|>--- conflicted
+++ resolved
@@ -3,11 +3,7 @@
 import { prisma } from '../db';
 import { createWorkOrderValidator } from '../validators/workOrderValidators';
 import { asyncHandler, fail, ok } from '../utils/response';
-<<<<<<< HEAD
-import { authenticateToken, AuthRequest } from '../middleware/auth';
-=======
 import { authenticateToken, type AuthRequest } from '../middleware/auth';
->>>>>>> fab5c33a
 
 const router = Router();
 
@@ -49,8 +45,6 @@
   };
 }
 
-<<<<<<< HEAD
-=======
 const VIEW_WORK_ORDER_ROLES = ['admin', 'manager', 'technician', 'viewer', 'user'] as const;
 const CREATE_WORK_ORDER_ROLES = ['admin', 'manager', 'technician', 'user'] as const;
 
@@ -63,14 +57,11 @@
   return roles.includes(normalizedRole);
 }
 
->>>>>>> fab5c33a
 router.get(
   '/',
   asyncHandler(async (req: AuthRequest, res) => {
     if (!req.user) {
       return fail(res, 401, 'Authentication required');
-<<<<<<< HEAD
-=======
     }
 
     if (!hasRequiredRole(req.user, VIEW_WORK_ORDER_ROLES)) {
@@ -79,20 +70,13 @@
         403,
         `Requires one of the following roles: ${VIEW_WORK_ORDER_ROLES.join(', ')}`,
       );
->>>>>>> fab5c33a
     }
 
     const { status, priority, assignee, from, to, q, category } = req.query;
 
-<<<<<<< HEAD
-    const where: Prisma.WorkOrderWhereInput = {
-      tenantId: req.user.tenantId,
-    };
-=======
     const where: Prisma.WorkOrderWhereInput = {};
 
     where.tenantId = req.user.tenantId;
->>>>>>> fab5c33a
 
     if (typeof status === 'string' && status) {
       const allowedStatuses = ['requested', 'assigned', 'in_progress', 'completed', 'cancelled'] as const;
@@ -168,8 +152,6 @@
       return fail(res, 401, 'Authentication required');
     }
 
-<<<<<<< HEAD
-=======
     if (!hasRequiredRole(req.user, CREATE_WORK_ORDER_ROLES)) {
       return fail(
         res,
@@ -178,7 +160,6 @@
       );
     }
 
->>>>>>> fab5c33a
     const parseResult = workOrderCreateSchema.safeParse(req.body);
 
     if (!parseResult.success) {
@@ -193,31 +174,6 @@
 
     const payload = parseResult.data;
 
-<<<<<<< HEAD
-    if (payload.assigneeId) {
-      const assignee = await prisma.user.findFirst({
-        where: { id: payload.assigneeId, tenantId: req.user.tenantId },
-        select: { id: true },
-      });
-
-      if (!assignee) {
-        return fail(res, 400, 'Assignee must belong to the same tenant');
-      }
-    }
-
-    if (payload.assetId) {
-      const asset = await prisma.asset.findFirst({
-        where: { id: payload.assetId, tenantId: req.user.tenantId },
-        select: { id: true },
-      });
-
-      if (!asset) {
-        return fail(res, 400, 'Asset must belong to the same tenant');
-      }
-    }
-
-=======
->>>>>>> fab5c33a
     const workOrder = await prisma.workOrder.create({
       data: {
         title: payload.title,
