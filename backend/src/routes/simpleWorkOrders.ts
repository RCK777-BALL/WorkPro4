import { Router } from 'express';
<<<<<<< HEAD
import { Prisma } from '@prisma/client';
import { prisma } from '../db';
import { createWorkOrderValidator } from '../validators/workOrderValidators';
import { asyncHandler, fail, ok } from '../utils/response';

const router = Router();

const workOrderCreateSchema = createWorkOrderValidator;

type WorkOrderWithRelations = Prisma.WorkOrderGetPayload<{
  include: {
    asset: { select: { id: true; code: true; name: true } };
    createdByUser: { select: { id: true; name: true } };
    assignedToUser: { select: { id: true; name: true } };
  };
}>;

function mapWorkOrder(workOrder: WorkOrderWithRelations) {
  return {
    id: workOrder.id,
    title: workOrder.title,
    description: workOrder.description ?? '',
    status: workOrder.status,
    priority: workOrder.priority,
    assetId: workOrder.assetId ?? null,
    assetName: workOrder.asset?.name ?? null,
    assetCode: workOrder.asset?.code ?? null,
    assignedTo: workOrder.assignedTo ?? null,
    assignedToName: workOrder.assignedToUser?.name ?? null,
    category: workOrder.category ?? null,
    attachments: Array.isArray(workOrder.attachments) ? workOrder.attachments : [],
    requestedById: workOrder.createdByUser?.id ?? null,
    requestedByName: workOrder.createdByUser?.name ?? 'System',
    createdAt: workOrder.createdAt.toISOString(),
    updatedAt: workOrder.updatedAt.toISOString(),
    completedAt: workOrder.status === 'completed' ? workOrder.updatedAt.toISOString() : null,
    dueDate: workOrder.dueDate ? workOrder.dueDate.toISOString() : null,
    actualHours: workOrder.timeSpentMin ? workOrder.timeSpentMin / 60 : null,
  };
}

async function resolveDefaultUser() {
  const user = await prisma.user.findFirst({
    orderBy: { createdAt: 'asc' },
  });

  if (!user) {
    return null;
  }

  return user;
}

router.get(
  '/',
  asyncHandler(async (req, res) => {
    const defaultUser = await resolveDefaultUser();

    if (!defaultUser) {
      return fail(res, 500, 'No default user found');
    }

    const { status, priority, assignee, from, to, q, category } = req.query;

    const where: Prisma.WorkOrderWhereInput = {};

    where.tenantId = defaultUser.tenantId;

    if (typeof status === 'string' && status) {
      const allowedStatuses = ['requested', 'assigned', 'in_progress', 'completed', 'cancelled'] as const;
      if ((allowedStatuses as readonly string[]).includes(status)) {
        where.status = status as (typeof allowedStatuses)[number];
      }
    }

    if (typeof priority === 'string' && priority) {
      const allowedPriorities = ['low', 'medium', 'high', 'urgent'] as const;
      if ((allowedPriorities as readonly string[]).includes(priority)) {
        where.priority = priority as (typeof allowedPriorities)[number];
      }
    }

    if (typeof assignee === 'string' && assignee) {
      where.assignedTo = assignee;
    }

    if (typeof category === 'string' && category.trim().length > 0) {
      where.category = category.trim();
    }

    const createdAt: { gte?: Date; lte?: Date } = {};

    if (typeof from === 'string' && from) {
      const parsed = new Date(from);
      if (!Number.isNaN(parsed.getTime())) {
        createdAt.gte = parsed;
      }
    }

    if (typeof to === 'string' && to) {
      const parsed = new Date(to);
      if (!Number.isNaN(parsed.getTime())) {
        createdAt.lte = parsed;
      }
    }

    if (createdAt.gte || createdAt.lte) {
      where.createdAt = createdAt;
    }

    if (typeof q === 'string' && q.trim().length > 0) {
      const search = q.trim();
      where.OR = [
        { title: { contains: search, mode: 'insensitive' } },
        { description: { contains: search, mode: 'insensitive' } },
        { assetId: { contains: search, mode: 'insensitive' } },
        { category: { contains: search, mode: 'insensitive' } },
        { id: { contains: search, mode: 'insensitive' } },
      ];
    }

    const workOrders = await prisma.workOrder.findMany({
      where,
      include: {
        asset: { select: { id: true, code: true, name: true } },
        createdByUser: { select: { id: true, name: true } },
        assignedToUser: { select: { id: true, name: true } },
      },
      orderBy: { createdAt: 'desc' },
    });

    return ok(res, workOrders.map(mapWorkOrder));
  }),
);

router.post(
  '/',
  asyncHandler(async (req, res) => {
    const parseResult = workOrderCreateSchema.safeParse(req.body);

    if (!parseResult.success) {
      const { fieldErrors } = parseResult.error.flatten();
      const assetIdError = fieldErrors.assetId?.[0];
      if (assetIdError) {
        return fail(res, 400, assetIdError);
      }

      return fail(res, 400, 'Invalid request body');
    }

    const payload = parseResult.data;

    const defaultUser = await resolveDefaultUser();
    if (!defaultUser) {
      return fail(res, 500, 'No default user found to assign work orders');
    }

    const workOrder = await prisma.workOrder.create({
      data: {
        title: payload.title,
        description: payload.description,
        priority: payload.priority ?? 'medium',
        status: payload.status ?? 'requested',
        tenantId: defaultUser.tenantId,
        createdBy: defaultUser.id,
        assetId: payload.assetId ?? undefined,
        assignedTo: payload.assignedTo ?? null,
        category: payload.category ?? undefined,
        dueDate: payload.dueDate ? new Date(payload.dueDate) : undefined,
        attachments: payload.attachments ?? [],
      },
      include: {
        asset: { select: { id: true, code: true, name: true } },
        createdByUser: { select: { id: true, name: true } },
        assignedToUser: { select: { id: true, name: true } },
      },
    });

    return ok(res, mapWorkOrder(workOrder));
  }),
);

export default router;
=======
import { authOptional } from '../middleware/auth';
import {
  createWorkOrder,
  deleteWorkOrder,
  listWorkOrders,
  updateWorkOrder,
} from '../controllers/workOrderController';

const workOrderRoutes = Router();

workOrderRoutes.use(authOptional);
workOrderRoutes.get('/', listWorkOrders);
workOrderRoutes.post('/', createWorkOrder);
workOrderRoutes.patch('/:id', updateWorkOrder);
workOrderRoutes.delete('/:id', deleteWorkOrder);

export default workOrderRoutes;
>>>>>>> c4784a69
<|MERGE_RESOLUTION|>--- conflicted
+++ resolved
@@ -1,5 +1,4 @@
 import { Router } from 'express';
-<<<<<<< HEAD
 import { Prisma } from '@prisma/client';
 import { prisma } from '../db';
 import { createWorkOrderValidator } from '../validators/workOrderValidators';
@@ -183,22 +182,3 @@
 );
 
 export default router;
-=======
-import { authOptional } from '../middleware/auth';
-import {
-  createWorkOrder,
-  deleteWorkOrder,
-  listWorkOrders,
-  updateWorkOrder,
-} from '../controllers/workOrderController';
-
-const workOrderRoutes = Router();
-
-workOrderRoutes.use(authOptional);
-workOrderRoutes.get('/', listWorkOrders);
-workOrderRoutes.post('/', createWorkOrder);
-workOrderRoutes.patch('/:id', updateWorkOrder);
-workOrderRoutes.delete('/:id', deleteWorkOrder);
-
-export default workOrderRoutes;
->>>>>>> c4784a69
