import { Router } from 'express';
import { z } from 'zod';
import { ok, fail, asyncHandler } from '../utils/response';
import { authenticateToken, AuthRequest } from '../middleware/auth';
import { prisma } from '../db';
import { Prisma, WorkOrderStatus } from '@prisma/client';

const router = Router();

router.use(authenticateToken);

const statusEnum = z.enum(['requested', 'assigned', 'in_progress', 'completed', 'cancelled']);

const createWorkOrderSchema = z.object({
  title: z.string().min(1),
  description: z.string().optional(),
  status: statusEnum.optional(),
  assigneeId: z.string().optional(),
});

const updateWorkOrderSchema = z.object({
  title: z.string().min(1).optional(),
  description: z.string().optional(),
  status: statusEnum.optional(),
  assigneeId: z.string().nullable().optional(),
});

const workOrderInclude = {
  assignee: {
    select: {
      id: true,
      name: true,
      email: true,
    },
  },
} as const;

type WorkOrderWithRelations = Prisma.WorkOrderGetPayload<{ include: typeof workOrderInclude }>;

function serializeWorkOrder(workOrder: WorkOrderWithRelations) {
  return {
    ...workOrder,
    createdAt: workOrder.createdAt.toISOString(),
    updatedAt: workOrder.updatedAt.toISOString(),
  };
}

// GET /work-orders
router.get('/', asyncHandler(async (_req: AuthRequest, res) => {
  const workOrders = await prisma.workOrder.findMany({
    where: { tenantId: req.user!.tenantId },
    include: workOrderInclude,
    orderBy: { createdAt: 'desc' },
  });

  return ok(res, workOrders.map(serializeWorkOrder));
}));

// GET /work-orders/:id
router.get('/:id', asyncHandler(async (req: AuthRequest, res) => {
  const { id } = req.params;

  const workOrder = await prisma.workOrder.findFirst({
    where: { id, tenantId: req.user!.tenantId },
    include: workOrderInclude,
  });

  if (!workOrder) {
    return fail(res, 404, 'Work order not found');
  }

  return ok(res, serializeWorkOrder(workOrder));
}));

// POST /work-orders
router.post('/', asyncHandler(async (req: AuthRequest, res) => {
  const data = createWorkOrderSchema.parse(req.body);

  if (!req.user) {
    return fail(res, 401, 'Authentication required');
  }

  const workOrder = await prisma.workOrder.create({
    data: {
      title: data.title,
      description: data.description,
      status: (data.status ?? 'requested') as WorkOrderStatus,
      assigneeId: data.assigneeId,
<<<<<<< HEAD
      tenantId: req.user.tenantId,
      createdBy: req.user.id,
      assignees: data.assigneeId ? [data.assigneeId] : [],
=======
      tenantId: req.user!.tenantId,
      createdBy: req.user!.id,
>>>>>>> 00257936
    },
    include: workOrderInclude,
  });

  return ok(res, serializeWorkOrder(workOrder));
}));

// PUT /work-orders/:id
router.put('/:id', asyncHandler(async (req: AuthRequest, res) => {
  const { id } = req.params;
  const data = updateWorkOrderSchema.parse(req.body);

  const existing = await prisma.workOrder.findFirst({ where: { id, tenantId: req.user!.tenantId } });

  if (!existing) {
    return fail(res, 404, 'Work order not found');
  }

  const updateData: { [key: string]: unknown } = {
    ...(data.title !== undefined ? { title: data.title } : {}),
    ...(data.description !== undefined ? { description: data.description } : {}),
    ...(data.status !== undefined ? { status: data.status as WorkOrderStatus } : {}),
  };

  if ('assigneeId' in data) {
    updateData.assigneeId = data.assigneeId ?? null;
  }

  const workOrder = await prisma.workOrder.update({
    where: { id },
    data: updateData,
    include: workOrderInclude,
  });

  return ok(res, serializeWorkOrder(workOrder));
}));

// DELETE /work-orders/:id
router.delete('/:id', asyncHandler(async (req: AuthRequest, res) => {
  const { id } = req.params;

  const existing = await prisma.workOrder.findFirst({ where: { id, tenantId: req.user!.tenantId } });

  if (!existing) {
    return fail(res, 404, 'Work order not found');
  }

  await prisma.workOrder.delete({ where: { id } });

  return ok(res, { id });
}));

export default router;<|MERGE_RESOLUTION|>--- conflicted
+++ resolved
@@ -86,14 +86,10 @@
       description: data.description,
       status: (data.status ?? 'requested') as WorkOrderStatus,
       assigneeId: data.assigneeId,
-<<<<<<< HEAD
       tenantId: req.user.tenantId,
       createdBy: req.user.id,
       assignees: data.assigneeId ? [data.assigneeId] : [],
-=======
-      tenantId: req.user!.tenantId,
-      createdBy: req.user!.id,
->>>>>>> 00257936
+
     },
     include: workOrderInclude,
   });
