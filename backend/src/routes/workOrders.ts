import { Router } from 'express';
import { Prisma, WorkOrderStatus } from '@prisma/client';
import { z } from 'zod';
import { ok, fail, asyncHandler } from '../utils/response';
import { authenticateToken, AuthRequest, requireRoles } from '../middleware/auth';
import { prisma } from '../db';
import {
  createWorkOrderValidator,
  objectIdSchema,
  priorityEnum,
  statusEnum,
} from '../validators/workOrderValidators';
import { auditLog } from '../middleware/audit';

const router = Router();

router.use(authenticateToken);

const manageRoles = ['planner', 'supervisor', 'admin'];
const adminRoles = ['supervisor', 'admin'];

const workOrderInclude = {
  assignee: {
    select: {
      id: true,
      name: true,
      email: true,
    },
  },
  asset: {
    select: {
      id: true,
      code: true,
      name: true,
    },
  },
  createdByUser: {
    select: {
      id: true,
      name: true,
    },
  },
} as const;

type WorkOrderWithRelations = Prisma.WorkOrderGetPayload<{ include: typeof workOrderInclude }>;

function serializeWorkOrder(workOrder: WorkOrderWithRelations) {
  return {
    id: workOrder.id,
    tenantId: workOrder.tenantId,
    title: workOrder.title,
    description: workOrder.description ?? null,
    priority: workOrder.priority,
    status: workOrder.status,
    assetId: workOrder.assetId ?? null,
    asset: workOrder.asset
      ? {
          id: workOrder.asset.id,
          code: workOrder.asset.code,
          name: workOrder.asset.name,
        }
      : null,
    assigneeId: workOrder.assigneeId ?? null,
    assignee: workOrder.assignee
      ? {
          id: workOrder.assignee.id,
          name: workOrder.assignee.name,
          email: workOrder.assignee.email,
        }
      : null,
    category: workOrder.category ?? null,
    dueDate: workOrder.dueDate ? workOrder.dueDate.toISOString() : null,
    attachments: Array.isArray(workOrder.attachments) ? workOrder.attachments : [],
    createdBy: workOrder.createdBy,
    createdByUser: workOrder.createdByUser
      ? {
          id: workOrder.createdByUser.id,
          name: workOrder.createdByUser.name,
        }
      : null,
    createdAt: workOrder.createdAt.toISOString(),
    updatedAt: workOrder.updatedAt.toISOString(),
    completedAt: workOrder.completedAt ? workOrder.completedAt.toISOString() : null,
  };
}

const sortFieldEnum = z.enum(['createdAt', 'dueDate', 'priority', 'status', 'title']);

const listQuerySchema = z.object({
  page: z.coerce.number().int().positive().default(1),
  limit: z.coerce.number().int().min(1).max(100).default(20),
  search: z
    .string()
    .trim()
    .optional()
    .transform((value) => (value && value.length > 0 ? value : undefined)),
  assignee: z
    .string()
    .trim()
    .optional()
    .transform((value) => (value && value.length > 0 ? value : undefined)),
  status: statusEnum.optional(),
  priority: priorityEnum.optional(),
  assigneeId: objectIdSchema.optional(),
  dueBefore: z
    .string()
    .trim()
    .optional()
    .superRefine((value, ctx) => {
      if (!value) {
        return;
      }

      const parsed = new Date(value);
      if (Number.isNaN(parsed.getTime())) {
        ctx.addIssue({ code: z.ZodIssueCode.custom, message: 'dueBefore must be an ISO 8601 date string' });
      }
    }),
  sortBy: sortFieldEnum.default('createdAt'),
  sortDir: z.enum(['asc', 'desc']).default('desc'),
});

const exportQuerySchema = listQuerySchema.extend({
  limit: z.coerce.number().int().min(1).max(1000).default(500),
  page: z.coerce.number().int().min(1).max(100).default(1),
});

const updateWorkOrderSchema = z
  .object({
    title: z.string().trim().min(3).max(120).optional(),
    description: z.string().trim().max(4000).optional().nullable(),
    status: statusEnum.optional(),
    priority: priorityEnum.optional(),
    assetId: objectIdSchema.optional().nullable(),
    assigneeId: z.union([objectIdSchema, z.null()]).optional(),
    category: z.string().trim().max(120).optional().nullable(),
    dueDate: z
      .union([z.string().min(1), z.null()])
      .optional()
      .superRefine((value, ctx) => {
        if (value === undefined || value === null) {
          return;
        }

        const parsed = new Date(value);

        if (Number.isNaN(parsed.getTime())) {
          ctx.addIssue({
            code: z.ZodIssueCode.custom,
            message: 'dueDate must be an ISO 8601 date string',
          });
        }
      }),
    attachments: z.array(objectIdSchema).optional(),
  })
  .strict();

const bulkActionSchema = z.object({
  ids: z.array(objectIdSchema).min(1),
});

const importSchema = z.object({
  items: z
    .array(
      z
        .object({
          title: z
            .string()
            .trim()
            .min(3, 'Title must be at least 3 characters long')
            .max(120, 'Title must be 120 characters or fewer'),
          description: z.string().optional(),
          status: statusEnum.optional(),
          priority: priorityEnum.optional(),
          assetId: objectIdSchema.optional(),
          assigneeId: z.union([objectIdSchema, z.null()]).optional(),
          category: z.string().optional(),
          dueDate: z.string().optional(),
          attachments: z.array(objectIdSchema).optional(),
        })
        .transform((value) => ({
          ...value,
          description: value.description ?? undefined,
          attachments: value.attachments ?? [],
        })),
    )
    .min(1)
    .max(500),
});

function buildWhere(query: z.infer<typeof listQuerySchema>, tenantId: string): Prisma.WorkOrderWhereInput {
  const where: Prisma.WorkOrderWhereInput = { tenantId };

  if (query.status) {
    where.status = query.status;
  }

<<<<<<< HEAD
  return ok(res, serializeWorkOrder(workOrder));
}));

// POST /work-orders
router.post('/', auditLog('create', 'work_order'), asyncHandler(async (req: AuthRequest, res) => {
  const data = createWorkOrderValidator.parse(req.body);

  if (!req.user) {
    return fail(res, 401, 'Authentication required');
=======
  if (query.priority) {
    where.priority = query.priority;
>>>>>>> bf18d5d0
  }

  if (query.assigneeId) {
    where.assigneeId = query.assigneeId;
  }

  if (query.assignee) {
    where.assignee = {
      is: {
        name: { contains: query.assignee, mode: 'insensitive' },
      },
    };
  }

  if (query.dueBefore) {
    const parsed = new Date(query.dueBefore);
    if (!Number.isNaN(parsed.getTime())) {
      where.dueDate = { lte: parsed };
    }
  }

<<<<<<< HEAD
  res.locals.auditMetadata = {
    workOrderId: workOrder.id,
    status: workOrder.status,
  };

  return ok(res, serializeWorkOrder(workOrder));
}));

// PUT /work-orders/:id
router.put('/:id', auditLog('update', 'work_order'), asyncHandler(async (req: AuthRequest, res) => {
  const { id } = req.params;
  const data = updateWorkOrderSchema.parse(req.body);
=======
  if (query.search) {
    where.OR = [
      { title: { contains: query.search, mode: 'insensitive' } },
      { description: { contains: query.search, mode: 'insensitive' } },
      { id: { contains: query.search, mode: 'insensitive' } },
      { category: { contains: query.search, mode: 'insensitive' } },
      { asset: { is: { name: { contains: query.search, mode: 'insensitive' } } } },
      { assignee: { is: { name: { contains: query.search, mode: 'insensitive' } } } },
    ];
  }

  return where;
}
>>>>>>> bf18d5d0

// GET /work-orders
router.get(
  '/',
  asyncHandler(async (req: AuthRequest, res) => {
    if (!req.user) {
      return fail(res, 401, 'Authentication required');
    }

    const parsed = listQuerySchema.safeParse(req.query);

    if (!parsed.success) {
      return fail(res, 400, 'Invalid query parameters', parsed.error.format());
    }

    const query = parsed.data;
    const where = buildWhere(query, req.user.tenantId);
    const skip = (query.page - 1) * query.limit;

    const orderBy: Prisma.WorkOrderOrderByWithRelationInput = {
      [query.sortBy]: query.sortDir,
    };

    const [items, total] = await prisma.$transaction([
      prisma.workOrder.findMany({
        where,
        include: workOrderInclude,
        orderBy,
        skip,
        take: query.limit,
      }),
      prisma.workOrder.count({ where }),
    ]);

    return ok(res, {
      items: items.map(serializeWorkOrder),
      total,
      page: query.page,
      limit: query.limit,
      totalPages: Math.max(1, Math.ceil(total / query.limit)),
    });
  }),
);

// GET /work-orders/export
router.get(
  '/export',
  asyncHandler(async (req: AuthRequest, res) => {
    if (!req.user) {
      return fail(res, 401, 'Authentication required');
    }

    const parsed = exportQuerySchema.safeParse(req.query);
    if (!parsed.success) {
      return fail(res, 400, 'Invalid query parameters', parsed.error.format());
    }

    const query = parsed.data;
    const where = buildWhere(query, req.user.tenantId);
    const orderBy: Prisma.WorkOrderOrderByWithRelationInput = {
      [query.sortBy]: query.sortDir,
    };

    const items = await prisma.workOrder.findMany({
      where,
      include: workOrderInclude,
      orderBy,
      take: query.limit,
    });

    return ok(res, { items: items.map(serializeWorkOrder) });
  }),
);

// GET /work-orders/:id
router.get(
  '/:id',
  asyncHandler(async (req: AuthRequest, res) => {
    const { id } = req.params;

    if (!req.user) {
      return fail(res, 401, 'Authentication required');
    }

    const workOrder = await prisma.workOrder.findFirst({
      where: { id, tenantId: req.user.tenantId },
      include: workOrderInclude,
    });

    if (!workOrder) {
      return fail(res, 404, 'Work order not found');
    }

    return ok(res, serializeWorkOrder(workOrder));
  }),
);

// POST /work-orders
router.post(
  '/',
  requireRoles(manageRoles),
  asyncHandler(async (req: AuthRequest, res) => {
    const data = createWorkOrderValidator.parse(req.body);

    if (!req.user) {
      return fail(res, 401, 'Authentication required');
    }

    const workOrder = await prisma.workOrder.create({
      data: {
        title: data.title,
        description: data.description,
        status: (data.status ?? 'requested') as WorkOrderStatus,
        priority: data.priority ?? 'medium',
        assetId: data.assetId ?? undefined,
        assigneeId: data.assigneeId ?? null,
        category: data.category ?? undefined,
        dueDate: data.dueDate ? new Date(data.dueDate) : undefined,
        attachments: data.attachments ?? [],
        tenantId: req.user.tenantId,
        createdBy: req.user.id,
      },
      include: workOrderInclude,
    });

    return ok(res, serializeWorkOrder(workOrder));
  }),
);

// PUT /work-orders/:id
router.put(
  '/:id',
  requireRoles(manageRoles),
  asyncHandler(async (req: AuthRequest, res) => {
    const { id } = req.params;
    const data = updateWorkOrderSchema.parse(req.body);

    if (!req.user) {
      return fail(res, 401, 'Authentication required');
    }

    const existing = await prisma.workOrder.findFirst({ where: { id, tenantId: req.user.tenantId } });

    if (!existing) {
      return fail(res, 404, 'Work order not found');
    }

    const updateData: Prisma.WorkOrderUpdateInput = {};

    if (data.title !== undefined) {
      updateData.title = data.title;
    }

    if (data.description !== undefined) {
      updateData.description = data.description || null;
    }

<<<<<<< HEAD
  res.locals.auditMetadata = {
    workOrderId: workOrder.id,
    status: workOrder.status,
    fields: Object.keys(updateData),
  };

  return ok(res, serializeWorkOrder(workOrder));
}));

// DELETE /work-orders/:id
router.delete('/:id', auditLog('delete', 'work_order'), asyncHandler(async (req: AuthRequest, res) => {
  const { id } = req.params;
=======
    if (data.status !== undefined) {
      updateData.status = data.status as WorkOrderStatus;
      if (data.status === 'completed') {
        updateData.completedAt = new Date();
      }
    }

    if (data.priority !== undefined) {
      updateData.priority = data.priority;
    }

    if ('assetId' in data) {
      updateData.assetId = data.assetId ?? null;
    }

    if ('assigneeId' in data) {
      updateData.assigneeId = data.assigneeId ?? null;
    }

    if ('category' in data) {
      updateData.category = data.category && data.category.length > 0 ? data.category : null;
    }

    if ('dueDate' in data) {
      updateData.dueDate = data.dueDate ? new Date(data.dueDate) : null;
    }

    if (data.attachments !== undefined) {
      updateData.attachments = data.attachments;
    }

    const workOrder = await prisma.workOrder.update({
      where: { id },
      data: updateData,
      include: workOrderInclude,
    });

    return ok(res, serializeWorkOrder(workOrder));
  }),
);

// PATCH /work-orders/:id
router.patch(
  '/:id',
  requireRoles(manageRoles),
  asyncHandler(async (req: AuthRequest, res) => {
    const { id } = req.params;
    const data = updateWorkOrderSchema.parse(req.body);

    if (!req.user) {
      return fail(res, 401, 'Authentication required');
    }

    const existing = await prisma.workOrder.findFirst({ where: { id, tenantId: req.user.tenantId } });

    if (!existing) {
      return fail(res, 404, 'Work order not found');
    }

    const updateData: Prisma.WorkOrderUpdateInput = {};

    if (data.title !== undefined) {
      updateData.title = data.title;
    }

    if (data.description !== undefined) {
      updateData.description = data.description || null;
    }

    if (data.status !== undefined) {
      updateData.status = data.status as WorkOrderStatus;
      if (data.status === 'completed') {
        updateData.completedAt = new Date();
      }
    }

    if (data.priority !== undefined) {
      updateData.priority = data.priority;
    }

    if ('assetId' in data) {
      updateData.assetId = data.assetId ?? null;
    }

    if ('assigneeId' in data) {
      updateData.assigneeId = data.assigneeId ?? null;
    }

    if ('category' in data) {
      updateData.category = data.category && data.category.length > 0 ? data.category : null;
    }

    if ('dueDate' in data) {
      updateData.dueDate = data.dueDate ? new Date(data.dueDate) : null;
    }

    if (data.attachments !== undefined) {
      updateData.attachments = data.attachments;
    }

    const workOrder = await prisma.workOrder.update({
      where: { id },
      data: updateData,
      include: workOrderInclude,
    });

    return ok(res, serializeWorkOrder(workOrder));
  }),
);

// POST /work-orders/bulk/complete
router.post(
  '/bulk/complete',
  requireRoles(manageRoles),
  asyncHandler(async (req: AuthRequest, res) => {
    const { ids } = bulkActionSchema.parse(req.body);

    if (!req.user) {
      return fail(res, 401, 'Authentication required');
    }

    await prisma.workOrder.updateMany({
      where: {
        id: { in: ids },
        tenantId: req.user.tenantId,
      },
      data: { status: 'completed', completedAt: new Date() },
    });

    const updated = await prisma.workOrder.findMany({
      where: { id: { in: ids }, tenantId: req.user.tenantId },
      include: workOrderInclude,
    });

    return ok(res, updated.map(serializeWorkOrder));
  }),
);

// POST /work-orders/bulk/archive
router.post(
  '/bulk/archive',
  requireRoles(manageRoles),
  asyncHandler(async (req: AuthRequest, res) => {
    const { ids } = bulkActionSchema.parse(req.body);

    if (!req.user) {
      return fail(res, 401, 'Authentication required');
    }

    await prisma.workOrder.updateMany({
      where: {
        id: { in: ids },
        tenantId: req.user.tenantId,
      },
      data: { status: 'cancelled' },
    });

    const updated = await prisma.workOrder.findMany({
      where: { id: { in: ids }, tenantId: req.user.tenantId },
      include: workOrderInclude,
    });

    return ok(res, updated.map(serializeWorkOrder));
  }),
);

// POST /work-orders/bulk/delete
router.post(
  '/bulk/delete',
  requireRoles(adminRoles),
  asyncHandler(async (req: AuthRequest, res) => {
    const { ids } = bulkActionSchema.parse(req.body);

    if (!req.user) {
      return fail(res, 401, 'Authentication required');
    }

    const deleted = await prisma.workOrder.deleteMany({
      where: {
        id: { in: ids },
        tenantId: req.user.tenantId,
      },
    });

    return ok(res, { count: deleted.count, ids });
  }),
);

// POST /work-orders/bulk/duplicate
router.post(
  '/bulk/duplicate',
  requireRoles(manageRoles),
  asyncHandler(async (req: AuthRequest, res) => {
    const { ids } = bulkActionSchema.parse(req.body);

    if (!req.user) {
      return fail(res, 401, 'Authentication required');
    }

    const originals = await prisma.workOrder.findMany({
      where: { id: { in: ids }, tenantId: req.user.tenantId },
    });

    if (originals.length === 0) {
      return ok(res, []);
    }

    const duplicates = await prisma.$transaction(
      originals.map((original) =>
        prisma.workOrder.create({
          data: {
            title: `${original.title} (Copy)`,
            description: original.description ?? undefined,
            status: 'requested',
            priority: original.priority,
            assetId: original.assetId ?? undefined,
            assigneeId: original.assigneeId ?? null,
            category: original.category ?? undefined,
            dueDate: original.dueDate ?? undefined,
            attachments: Array.isArray(original.attachments) ? [...original.attachments] : [],
            tenantId: original.tenantId,
            createdBy: req.user!.id,
          },
          include: workOrderInclude,
        }),
      ),
    );

    return ok(res, duplicates.map(serializeWorkOrder));
  }),
);

// POST /work-orders/import
router.post(
  '/import',
  requireRoles(manageRoles),
  asyncHandler(async (req: AuthRequest, res) => {
    const { items } = importSchema.parse(req.body);

    if (!req.user) {
      return fail(res, 401, 'Authentication required');
    }

    const created = await prisma.$transaction(
      items.map((item) =>
        prisma.workOrder.create({
          data: {
            title: item.title,
            description: item.description,
            status: (item.status ?? 'requested') as WorkOrderStatus,
            priority: item.priority ?? 'medium',
            assetId: item.assetId ?? undefined,
            assigneeId: item.assigneeId ?? null,
            category: item.category ?? undefined,
            dueDate: item.dueDate ? new Date(item.dueDate) : undefined,
            attachments: item.attachments ?? [],
            tenantId: req.user!.tenantId,
            createdBy: req.user!.id,
          },
          include: workOrderInclude,
        }),
      ),
    );

    return ok(res, created.map(serializeWorkOrder));
  }),
);

// DELETE /work-orders/:id
router.delete(
  '/:id',
  requireRoles(adminRoles),
  asyncHandler(async (req: AuthRequest, res) => {
    const { id } = req.params;
>>>>>>> bf18d5d0

    if (!req.user) {
      return fail(res, 401, 'Authentication required');
    }

    const existing = await prisma.workOrder.findFirst({ where: { id, tenantId: req.user.tenantId } });

    if (!existing) {
      return fail(res, 404, 'Work order not found');
    }

<<<<<<< HEAD
  res.locals.auditMetadata = {
    workOrderId: id,
    previousStatus: existing.status,
  };

  await prisma.workOrder.delete({ where: { id } });
=======
    await prisma.workOrder.delete({ where: { id } });
>>>>>>> bf18d5d0

    return ok(res, { id });
  }),
);

export default router;
<|MERGE_RESOLUTION|>--- conflicted
+++ resolved
@@ -195,20 +195,8 @@
     where.status = query.status;
   }
 
-<<<<<<< HEAD
-  return ok(res, serializeWorkOrder(workOrder));
-}));
-
-// POST /work-orders
-router.post('/', auditLog('create', 'work_order'), asyncHandler(async (req: AuthRequest, res) => {
-  const data = createWorkOrderValidator.parse(req.body);
-
-  if (!req.user) {
-    return fail(res, 401, 'Authentication required');
-=======
   if (query.priority) {
     where.priority = query.priority;
->>>>>>> bf18d5d0
   }
 
   if (query.assigneeId) {
@@ -230,20 +218,6 @@
     }
   }
 
-<<<<<<< HEAD
-  res.locals.auditMetadata = {
-    workOrderId: workOrder.id,
-    status: workOrder.status,
-  };
-
-  return ok(res, serializeWorkOrder(workOrder));
-}));
-
-// PUT /work-orders/:id
-router.put('/:id', auditLog('update', 'work_order'), asyncHandler(async (req: AuthRequest, res) => {
-  const { id } = req.params;
-  const data = updateWorkOrderSchema.parse(req.body);
-=======
   if (query.search) {
     where.OR = [
       { title: { contains: query.search, mode: 'insensitive' } },
@@ -257,7 +231,6 @@
 
   return where;
 }
->>>>>>> bf18d5d0
 
 // GET /work-orders
 router.get(
@@ -415,20 +388,6 @@
       updateData.description = data.description || null;
     }
 
-<<<<<<< HEAD
-  res.locals.auditMetadata = {
-    workOrderId: workOrder.id,
-    status: workOrder.status,
-    fields: Object.keys(updateData),
-  };
-
-  return ok(res, serializeWorkOrder(workOrder));
-}));
-
-// DELETE /work-orders/:id
-router.delete('/:id', auditLog('delete', 'work_order'), asyncHandler(async (req: AuthRequest, res) => {
-  const { id } = req.params;
-=======
     if (data.status !== undefined) {
       updateData.status = data.status as WorkOrderStatus;
       if (data.status === 'completed') {
@@ -703,7 +662,6 @@
   requireRoles(adminRoles),
   asyncHandler(async (req: AuthRequest, res) => {
     const { id } = req.params;
->>>>>>> bf18d5d0
 
     if (!req.user) {
       return fail(res, 401, 'Authentication required');
@@ -715,16 +673,7 @@
       return fail(res, 404, 'Work order not found');
     }
 
-<<<<<<< HEAD
-  res.locals.auditMetadata = {
-    workOrderId: id,
-    previousStatus: existing.status,
-  };
-
-  await prisma.workOrder.delete({ where: { id } });
-=======
     await prisma.workOrder.delete({ where: { id } });
->>>>>>> bf18d5d0
 
     return ok(res, { id });
   }),
