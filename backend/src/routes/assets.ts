--- conflicted
+++ resolved
@@ -3,11 +3,7 @@
 import type { Asset, Prisma } from '@prisma/client';
 import { authenticateToken, AuthRequest } from '../middleware/auth';
 import { prisma } from '../db';
-<<<<<<< HEAD
-import { asyncHandler } from '../utils/response';
-=======
 import { asyncHandler, fail, ok } from '../utils/response';
->>>>>>> bf18d5d0
 import { auditLog } from '../middleware/audit';
 
 const router = Router();
@@ -292,14 +288,6 @@
       },
     });
 
-<<<<<<< HEAD
-    res.locals.auditMetadata = {
-      assetId: asset.id,
-      status: asset.status,
-    };
-
-    return res.status(201).json({ ok: true, asset: serializeAsset(asset) });
-=======
     await auditLog('asset.created', {
       assetId: asset.id,
       tenantId: asset.tenantId,
@@ -308,7 +296,6 @@
 
     res.status(201);
     return ok(res, serializeAsset(asset));
->>>>>>> bf18d5d0
   }),
 );
 
