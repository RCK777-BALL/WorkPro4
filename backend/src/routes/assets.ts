import { Router } from 'express';
import { z } from 'zod';
import type { Asset, Prisma } from '@prisma/client';
import { authenticateToken, AuthRequest } from '../middleware/auth';
import { prisma } from '../db';
import { asyncHandler, fail, ok } from '../utils/response';
import { auditLog } from '../middleware/audit';

const router = Router();

router.use(authenticateToken);

const assetStatusEnum = z.enum(['operational', 'maintenance', 'down', 'retired', 'decommissioned']);

<<<<<<< HEAD
const normalizeOptionalString = (value: unknown) => {
  if (value === undefined) {
    return undefined;
  }

  if (value === null) {
    return null;
  }

  if (typeof value === 'string') {
    const trimmed = value.trim();

    if (!trimmed) {
      return null;
    }

    return trimmed;
  }

  return value;
};

const normalizeOptionalNumber = (value: unknown) => {
  if (value === undefined) {
    return undefined;
  }

  if (value === null || value === '') {
    return null;
  }

  if (typeof value === 'string' && value.trim() === '') {
    return null;
  }

  return Number(value);
};

const normalizeOptionalDate = (value: unknown) => {
  if (value === undefined) {
    return undefined;
  }

  if (value === null || value === '') {
    return null;
  }

  if (typeof value === 'string' && value.trim() === '') {
    return null;
  }

  const date = new Date(value as any);

  if (Number.isNaN(date.getTime())) {
    return value;
  }

  return date;
};
=======
const querySchema = z.object({
  page: z.coerce.number().int().min(1).default(1),
  pageSize: z.coerce.number().int().min(1).max(100).default(20),
  search: z.string().trim().optional(),
  status: assetStatusEnum.optional(),
  location: z.string().trim().optional(),
  category: z.string().trim().optional(),
  sort: z.enum(['createdAt:desc', 'createdAt:asc']).optional(),
});
>>>>>>> 3747ead2

const emptyToUndefined = (value: unknown) => {
  if (value === undefined) {
    return undefined;
  }

  if (value === null) {
    return null;
  }

  if (typeof value === 'string' && value.trim() === '') {
    return undefined;
  }

  return value;
};

const assetPayloadSchema = z
  .object({
    name: z.string().trim().min(1, 'Asset name is required'),
    code: z.string().trim().min(1, 'Asset code is required'),
    location: z.preprocess(
      normalizeOptionalString,
      z.union([z.string().trim().min(1), z.null()]).optional(),
    ),
    category: z.preprocess(
      normalizeOptionalString,
      z.union([z.string().trim().min(1), z.null()]).optional(),
    ),
    purchaseDate: z.preprocess(
      normalizeOptionalDate,
      z.union([z.coerce.date(), z.null()]).optional(),
    ),
    cost: z.preprocess(
      normalizeOptionalNumber,
      z.union([z.number().nonnegative(), z.null()]).optional(),
    ),
    status: z.preprocess(emptyToUndefined, assetStatusEnum.optional()),
  })
  .strict();

const updateAssetSchema = assetPayloadSchema.partial().strict();

type AssetStatus = z.infer<typeof assetStatusEnum>;

<<<<<<< HEAD
const immutableTransitionError = 'Asset status cannot transition from its current state to the requested status.';

function assertValidStatusTransition(current: AssetStatus, next: AssetStatus | undefined): string | null {
  if (!next || current === next) {
    return null;
  }

  if (current === 'decommissioned') {
    return immutableTransitionError;
  }

  if (current === 'retired' && next !== 'decommissioned') {
    return immutableTransitionError;
  }

  if (next === 'operational' && (current === 'retired' || current === 'decommissioned')) {
    return immutableTransitionError;
  }

  if (next === 'maintenance' && current === 'decommissioned') {
    return immutableTransitionError;
  }

  if (next === 'down' && current === 'decommissioned') {
    return immutableTransitionError;
  }

  return null;
}

=======
>>>>>>> 3747ead2
type TenantScopedWhere = {
  tenantId: string;
  siteId?: string | null;
};

function buildTenantScope({ tenantId, siteId }: TenantScopedWhere): {
  tenantId: string;
  siteId?: string | null;
} {
  return siteId ? { tenantId, siteId } : { tenantId };
}

function serializeAsset(asset: Asset) {
  return {
    id: asset.id,
    tenantId: asset.tenantId,
    siteId: asset.siteId ?? null,
    code: asset.code,
    name: asset.name,
    location: asset.location ?? null,
    category: asset.category ?? null,
    purchaseDate: asset.purchaseDate ? asset.purchaseDate.toISOString() : null,
    cost: asset.cost ?? null,
    status: asset.status,
    createdAt: asset.createdAt.toISOString(),
    updatedAt: asset.updatedAt.toISOString(),
  };
}

router.get(
  '/',
  asyncHandler(async (req: AuthRequest, res) => {
    if (!req.user) {
      return fail(res, 401, 'Authentication required');
    }

    const scope = buildTenantScope({ tenantId: req.user.tenantId, siteId: req.user.siteId ?? null });
    const { page, pageSize, search, status, location, category, sort } = querySchema.parse(req.query);

    const where: Prisma.AssetWhereInput = {
      ...scope,
      ...(status ? { status } : {}),
      ...(location
        ? {
            location: {
              contains: location,
              mode: 'insensitive',
            },
          }
        : {}),
      ...(category
        ? {
            category: {
              contains: category,
              mode: 'insensitive',
            },
          }
        : {}),
    };

    if (search) {
      where.OR = [
        { name: { contains: search, mode: 'insensitive' } },
        { code: { contains: search, mode: 'insensitive' } },
        { location: { contains: search, mode: 'insensitive' } },
        { category: { contains: search, mode: 'insensitive' } },
      ];
    }

    const [total, assets] = await Promise.all([
      prisma.asset.count({ where }),
      prisma.asset.findMany({
        where,
        orderBy:
          sort === 'createdAt:asc'
            ? { createdAt: 'asc' }
            : { createdAt: 'desc' },
        skip: (page - 1) * pageSize,
        take: pageSize,
      }),
    ]);

    return res.json({
      ok: true,
      assets: assets.map(serializeAsset),
      meta: {
        page,
        pageSize,
        total,
        totalPages: Math.max(1, Math.ceil(total / pageSize)),
      },
    });
<<<<<<< HEAD

    return ok(res, assets.map(serializeAsset));
=======
>>>>>>> 3747ead2
  }),
);

router.post(
  '/',
  asyncHandler(async (req: AuthRequest, res) => {
    if (!req.user) {
      return fail(res, 401, 'Authentication required');
    }

    const payload = assetPayloadSchema.parse(req.body);
    const scope = buildTenantScope({ tenantId: req.user.tenantId, siteId: req.user.siteId ?? null });

    const asset = await prisma.asset.create({
      data: {
        tenantId: scope.tenantId,
        siteId: scope.siteId ?? undefined,
        code: payload.code,
        name: payload.name,
        location: payload.location ?? undefined,
        category: payload.category ?? undefined,
        purchaseDate: payload.purchaseDate ?? undefined,
        cost: payload.cost ?? undefined,
        status: payload.status ?? 'operational',
      },
    });

    await auditLog('asset.created', {
      assetId: asset.id,
      tenantId: asset.tenantId,
      userId: req.user.id,
    });

    res.status(201);
    return ok(res, serializeAsset(asset));
  }),
);

router.put(
  '/:id',
  asyncHandler(async (req: AuthRequest, res) => {
    if (!req.user) {
      return fail(res, 401, 'Authentication required');
    }

<<<<<<< HEAD
    const parseResult = updateAssetSchema.safeParse(req.body);

    if (!parseResult.success) {
      return fail(res, 400, 'Validation error', parseResult.error.format());
    }

    const payload = parseResult.data;

    if (Object.keys(payload).length === 0) {
      return fail(res, 400, 'No fields provided for update');
    }
=======
    const payload = assetPayloadSchema.parse(req.body);
>>>>>>> 3747ead2

    const scope = buildTenantScope({ tenantId: req.user.tenantId, siteId: req.user.siteId ?? null });

    const existing = await prisma.asset.findFirst({
      where: { id: req.params.id, ...scope },
    });

<<<<<<< HEAD
    if (!asset) {
      return fail(res, 404, 'Asset not found');
    }

    const transitionError = assertValidStatusTransition(asset.status as AssetStatus, payload.status);

    if (transitionError) {
      return fail(res, 409, transitionError);
    }

    const data: Record<string, unknown> = {};

    if (payload.name !== undefined) {
      data.name = payload.name;
    }

    if (payload.code !== undefined) {
      data.code = payload.code;
    }

    if ('location' in payload) {
      data.location = payload.location;
    }

    if ('category' in payload) {
      data.category = payload.category;
    }

    if ('purchaseDate' in payload) {
      data.purchaseDate = payload.purchaseDate ?? null;
    }

    if ('cost' in payload) {
      data.cost = payload.cost ?? null;
    }

    if (payload.status !== undefined) {
      data.status = payload.status;
    }

    if (Object.keys(data).length === 0) {
      return fail(res, 400, 'No valid fields to update');
    }

    const updated = await prisma.asset.update({
      where: { id: asset.id },
      data,
    });

    await auditLog('asset.updated', {
      assetId: updated.id,
      tenantId: updated.tenantId,
      userId: req.user.id,
      changes: data,
    });

    return ok(res, serializeAsset(updated));
=======
    if (!existing) {
      return res.status(404).json({ ok: false, error: 'Asset not found' });
    }

    const updated = await prisma.asset.update({
      where: { id: existing.id },
      data: {
        code: payload.code,
        name: payload.name,
        location: payload.location,
        category: payload.category,
        purchaseDate: payload.purchaseDate,
        cost: payload.cost,
        status: payload.status ?? existing.status,
      },
    });

    return res.json({ ok: true, asset: serializeAsset(updated) });
>>>>>>> 3747ead2
  }),
);

router.delete(
  '/:id',
  asyncHandler(async (req: AuthRequest, res) => {
    if (!req.user) {
      return fail(res, 401, 'Authentication required');
    }

    const scope = buildTenantScope({ tenantId: req.user.tenantId, siteId: req.user.siteId ?? null });

    const existing = await prisma.asset.findFirst({
      where: { id: req.params.id, ...scope },
    });

<<<<<<< HEAD
    if (!asset) {
      return fail(res, 404, 'Asset not found');
    }

    await prisma.asset.delete({
      where: { id: asset.id },
    });

    await auditLog('asset.deleted', {
      assetId: asset.id,
      tenantId: asset.tenantId,
      userId: req.user.id,
    });

    return ok(res, { id: asset.id });
=======
    if (!existing) {
      return res.status(404).json({ ok: false, error: 'Asset not found' });
    }

    const deleted = await prisma.asset.delete({ where: { id: existing.id } });

    return res.json({ ok: true, asset: serializeAsset(deleted) });
>>>>>>> 3747ead2
  }),
);

export default router;<|MERGE_RESOLUTION|>--- conflicted
+++ resolved
@@ -12,67 +12,6 @@
 
 const assetStatusEnum = z.enum(['operational', 'maintenance', 'down', 'retired', 'decommissioned']);
 
-<<<<<<< HEAD
-const normalizeOptionalString = (value: unknown) => {
-  if (value === undefined) {
-    return undefined;
-  }
-
-  if (value === null) {
-    return null;
-  }
-
-  if (typeof value === 'string') {
-    const trimmed = value.trim();
-
-    if (!trimmed) {
-      return null;
-    }
-
-    return trimmed;
-  }
-
-  return value;
-};
-
-const normalizeOptionalNumber = (value: unknown) => {
-  if (value === undefined) {
-    return undefined;
-  }
-
-  if (value === null || value === '') {
-    return null;
-  }
-
-  if (typeof value === 'string' && value.trim() === '') {
-    return null;
-  }
-
-  return Number(value);
-};
-
-const normalizeOptionalDate = (value: unknown) => {
-  if (value === undefined) {
-    return undefined;
-  }
-
-  if (value === null || value === '') {
-    return null;
-  }
-
-  if (typeof value === 'string' && value.trim() === '') {
-    return null;
-  }
-
-  const date = new Date(value as any);
-
-  if (Number.isNaN(date.getTime())) {
-    return value;
-  }
-
-  return date;
-};
-=======
 const querySchema = z.object({
   page: z.coerce.number().int().min(1).default(1),
   pageSize: z.coerce.number().int().min(1).max(100).default(20),
@@ -82,7 +21,6 @@
   category: z.string().trim().optional(),
   sort: z.enum(['createdAt:desc', 'createdAt:asc']).optional(),
 });
->>>>>>> 3747ead2
 
 const emptyToUndefined = (value: unknown) => {
   if (value === undefined) {
@@ -128,39 +66,6 @@
 
 type AssetStatus = z.infer<typeof assetStatusEnum>;
 
-<<<<<<< HEAD
-const immutableTransitionError = 'Asset status cannot transition from its current state to the requested status.';
-
-function assertValidStatusTransition(current: AssetStatus, next: AssetStatus | undefined): string | null {
-  if (!next || current === next) {
-    return null;
-  }
-
-  if (current === 'decommissioned') {
-    return immutableTransitionError;
-  }
-
-  if (current === 'retired' && next !== 'decommissioned') {
-    return immutableTransitionError;
-  }
-
-  if (next === 'operational' && (current === 'retired' || current === 'decommissioned')) {
-    return immutableTransitionError;
-  }
-
-  if (next === 'maintenance' && current === 'decommissioned') {
-    return immutableTransitionError;
-  }
-
-  if (next === 'down' && current === 'decommissioned') {
-    return immutableTransitionError;
-  }
-
-  return null;
-}
-
-=======
->>>>>>> 3747ead2
 type TenantScopedWhere = {
   tenantId: string;
   siteId?: string | null;
@@ -253,11 +158,6 @@
         totalPages: Math.max(1, Math.ceil(total / pageSize)),
       },
     });
-<<<<<<< HEAD
-
-    return ok(res, assets.map(serializeAsset));
-=======
->>>>>>> 3747ead2
   }),
 );
 
@@ -303,21 +203,7 @@
       return fail(res, 401, 'Authentication required');
     }
 
-<<<<<<< HEAD
-    const parseResult = updateAssetSchema.safeParse(req.body);
-
-    if (!parseResult.success) {
-      return fail(res, 400, 'Validation error', parseResult.error.format());
-    }
-
-    const payload = parseResult.data;
-
-    if (Object.keys(payload).length === 0) {
-      return fail(res, 400, 'No fields provided for update');
-    }
-=======
     const payload = assetPayloadSchema.parse(req.body);
->>>>>>> 3747ead2
 
     const scope = buildTenantScope({ tenantId: req.user.tenantId, siteId: req.user.siteId ?? null });
 
@@ -325,65 +211,6 @@
       where: { id: req.params.id, ...scope },
     });
 
-<<<<<<< HEAD
-    if (!asset) {
-      return fail(res, 404, 'Asset not found');
-    }
-
-    const transitionError = assertValidStatusTransition(asset.status as AssetStatus, payload.status);
-
-    if (transitionError) {
-      return fail(res, 409, transitionError);
-    }
-
-    const data: Record<string, unknown> = {};
-
-    if (payload.name !== undefined) {
-      data.name = payload.name;
-    }
-
-    if (payload.code !== undefined) {
-      data.code = payload.code;
-    }
-
-    if ('location' in payload) {
-      data.location = payload.location;
-    }
-
-    if ('category' in payload) {
-      data.category = payload.category;
-    }
-
-    if ('purchaseDate' in payload) {
-      data.purchaseDate = payload.purchaseDate ?? null;
-    }
-
-    if ('cost' in payload) {
-      data.cost = payload.cost ?? null;
-    }
-
-    if (payload.status !== undefined) {
-      data.status = payload.status;
-    }
-
-    if (Object.keys(data).length === 0) {
-      return fail(res, 400, 'No valid fields to update');
-    }
-
-    const updated = await prisma.asset.update({
-      where: { id: asset.id },
-      data,
-    });
-
-    await auditLog('asset.updated', {
-      assetId: updated.id,
-      tenantId: updated.tenantId,
-      userId: req.user.id,
-      changes: data,
-    });
-
-    return ok(res, serializeAsset(updated));
-=======
     if (!existing) {
       return res.status(404).json({ ok: false, error: 'Asset not found' });
     }
@@ -402,7 +229,6 @@
     });
 
     return res.json({ ok: true, asset: serializeAsset(updated) });
->>>>>>> 3747ead2
   }),
 );
 
@@ -419,23 +245,6 @@
       where: { id: req.params.id, ...scope },
     });
 
-<<<<<<< HEAD
-    if (!asset) {
-      return fail(res, 404, 'Asset not found');
-    }
-
-    await prisma.asset.delete({
-      where: { id: asset.id },
-    });
-
-    await auditLog('asset.deleted', {
-      assetId: asset.id,
-      tenantId: asset.tenantId,
-      userId: req.user.id,
-    });
-
-    return ok(res, { id: asset.id });
-=======
     if (!existing) {
       return res.status(404).json({ ok: false, error: 'Asset not found' });
     }
@@ -443,7 +252,6 @@
     const deleted = await prisma.asset.delete({ where: { id: existing.id } });
 
     return res.json({ ok: true, asset: serializeAsset(deleted) });
->>>>>>> 3747ead2
   }),
 );
 
