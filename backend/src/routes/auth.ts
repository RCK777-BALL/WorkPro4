--- conflicted
+++ resolved
@@ -4,11 +4,8 @@
 import { z } from 'zod';
 import { ok, fail, asyncHandler } from '../utils/response';
 import { authenticateToken, AuthRequest } from '../middleware/auth';
-<<<<<<< HEAD
 import { prisma } from '../db';
-=======
-import { getJwtSecret } from '../config/auth';
->>>>>>> 65b5be8d
+
 
 const router = Router();
 
