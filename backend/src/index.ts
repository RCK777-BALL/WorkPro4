import path from 'path';
import dotenv from 'dotenv';
import express from 'express';
import cors from 'cors';
import helmet from 'helmet';
import rateLimit from 'express-rate-limit';
import bcrypt from './lib/bcrypt';
import { requestLogger } from './middleware/requestLogger';
import { errorHandler } from './middleware/errorHandler';
import { prisma, verifyDatabaseConnection } from './db';
import { ensureJwtSecrets } from './config/auth';
import { ensureAdminNoTxn, ensureTenantNoTxn } from './lib/seedHelpers';

// Routes
import authRoutes from './routes/auth';
import summaryRoutes from './routes/summary';
import workOrderRoutes from './routes/simpleWorkOrders';
import assetRoutes from './routes/assets';
import partRoutes from './routes/parts';
import vendorRoutes from './routes/vendors';
import searchRoutes from './routes/search';


const envPath = path.resolve(__dirname, '../.env');

// Load environment variables from backend/.env while still allowing real environment
// variables to take precedence when they are already defined.
dotenv.config({ path: envPath });

const app = express();
const PORT = Number(process.env.PORT) || 5010;

// Security middleware
app.use(helmet());
app.use(cors({
  origin: process.env.NODE_ENV === 'production' ? process.env.FRONTEND_URL : 'http://localhost:5173',
  credentials: true,
}));

// Rate limiting
const limiter = rateLimit({
  windowMs: 15 * 60 * 1000, // 15 minutes
  max: 100, // limit each IP to 100 requests per windowMs
});
app.use(limiter);

// Body parsing
app.use(express.json({ limit: '10mb' }));
app.use(express.urlencoded({ extended: true }));

// Request logging
app.use(requestLogger);

// Health check
async function handleHealthCheck(_req: express.Request, res: express.Response) {
  try {
    await verifyDatabaseConnection();
    res.json({ ok: true });
  } catch (error) {
    const message = error instanceof Error ? error.message : 'Unknown database error';
    console.error('❌ Health check failed to reach database:', message, error);

    res.status(500).json({
      ok: false,
      error: 'Database connection failed',
    });
  }
}

app.get('/health', handleHealthCheck);
app.get('/api/health', handleHealthCheck);
app.get('/health/db', handleHealthCheck);

// API routes
app.use('/api/auth', authRoutes);
app.use('/api/work-orders', workOrderRoutes);

// Error handling
app.use(errorHandler);

// 404 handler
app.use('*', (req, res) => {
  res.status(404).json({
    data: null,
    error: {
      code: 404,
      message: 'Route not found',
    },
  });
});

async function start() {
  try {
    ensureJwtSecrets();
  } catch (error) {
    const message = error instanceof Error ? error.message : 'Unknown error validating JWT configuration';
    console.error(`❌ ${message}`);
    process.exit(1);
  }

  const databaseUrl = process.env.DATABASE_URL?.trim();

  if (!databaseUrl) {
    console.error('❌ DATABASE_URL environment variable is required. Shutting down.');
    process.exit(1);
    return;
  }

  try {
    await verifyDatabaseConnection();
    console.log('Connected to database');
  } catch (error) {
    console.error('❌ Failed to connect to database', error);

    if (isReplicaSetPrimaryError(error)) {
      console.error(
        '💡 MongoDB replica set primary not found. Initialize a replica set or remove the `replicaSet` parameter so direct connections are allowed.',
      );
    }

    process.exit(1);
    return;
  }

  await seedDefaultsNoTxn();

  app.listen(PORT, () => {
    console.log(`API listening on http://localhost:${PORT}`);
    console.log(`Health check ready at http://localhost:${PORT}/api/health`);
    console.log(`DB health at http://localhost:${PORT}/health/db`);
    console.log(`API base at http://localhost:${PORT}/api`);
  });
}

start().catch((error) => {
  console.error('❌ Failed to start server', error);
  process.exit(1);
});

async function seedDefaultsNoTxn(): Promise<void> {
  const tenantName = process.env.DEFAULT_TENANT_NAME?.trim() || 'Demo Tenant';
  const adminEmail = process.env.DEFAULT_ADMIN_EMAIL?.trim() || 'admin@demo.com';
  const adminName = process.env.DEFAULT_ADMIN_NAME?.trim() || 'Admin';
  const adminPassword = process.env.DEFAULT_ADMIN_PASSWORD || 'Admin@123';
  const seedWorkOrder = process.env.SEED_SAMPLE_WORK_ORDER !== 'false';
  const workOrderTitle = process.env.SAMPLE_WORK_ORDER_TITLE?.trim() || 'Demo Work Order';
  const workOrderDescription =
    process.env.SAMPLE_WORK_ORDER_DESCRIPTION?.trim() || 'Inspect the demo asset and confirm it is running.';

  const { tenant } = await ensureTenantNoTxn(prisma, tenantName);
  const passwordHash = await bcrypt.hash(adminPassword, 10);
  const { admin } = await ensureAdminNoTxn({
    prisma,
    tenantId: tenant.id,
    email: adminEmail,
    name: adminName,
    passwordHash,
    roles: ['admin'],
  });

  console.log('[seed] tenant+admin ready (non-transactional)');

  if (!seedWorkOrder) {
    return;
  }

  const existingWorkOrder = await prisma.workOrder.findFirst({
    where: {
      tenantId: tenant.id,
      title: workOrderTitle,
    },
  });

  if (existingWorkOrder) {
    console.log('[seed] sample work order already exists:', existingWorkOrder.id);
    return;
  }

  const workOrder = await prisma.workOrder.create({
    data: {
      tenantId: tenant.id,
      title: workOrderTitle,
      description: workOrderDescription,
      priority: 'medium',
      status: 'requested',
      assignees: [admin.id],
      createdBy: admin.id,
    },
  });

  console.log('[seed] sample work order created:', workOrder.id);
}

function isReplicaSetPrimaryError(error: unknown): boolean {
  if (!error || typeof error !== 'object') {
    return false;
  }

  // Some Prisma versions may not export a Prisma namespace; do a structural check instead.
  const anyErr = error as any;
  if (
    anyErr &&
    (anyErr.code === 'P2010' || (typeof anyErr.message === 'string' && anyErr.message.includes('ReplicaSetNoPrimary')))
  ) {
    return true;
  }

  if (error instanceof Error && error.message.includes('ReplicaSetNoPrimary')) {
    return true;
  }

  // Check nested causes for forwarded driver errors
  const cause = (error as { cause?: unknown }).cause;
  if (cause) {
    return isReplicaSetPrimaryError(cause);
  }

  return false;
}

async function ensureDemoUsers() {
  const tenantName = 'Demo Tenant';

  const tenant = await prisma.tenant.upsert({
    where: { name: tenantName },
<<<<<<< HEAD
    update: { slug: tenantName.toLowerCase().replace(/\s+/g, '-') },
    create: { name: tenantName, slug: tenantName.toLowerCase().replace(/\s+/g, '-') },
=======
    update: {},
    create: { name: tenantName, slug: tenantSlug },
>>>>>>> d461e85a
  });

  const defaultPassword = bcrypt.hashSync('Password123');

  const demoUsers = [
    { email: 'admin@demo.com', name: 'Admin User', role: 'admin' },
    { email: 'planner@demo.com', name: 'Maintenance Planner', role: 'planner' },
    { email: 'tech@demo.com', name: 'Maintenance Tech', role: 'tech' },
  ];

  const createdUsers: string[] = [];
  const updatedUsers: string[] = [];

  for (const demoUser of demoUsers) {
    const user = await prisma.user.upsert({
      where: { email: demoUser.email },
      update: {
        passwordHash: defaultPassword,
        name: demoUser.name,
        role: demoUser.role,
        tenantId: tenant.id,
      },
      create: {
        email: demoUser.email,
        passwordHash: defaultPassword,
        name: demoUser.name,
        role: demoUser.role,
        tenantId: tenant.id,
      },
    });

    if (user.createdAt.getTime() === user.updatedAt.getTime()) {
      createdUsers.push(demoUser.email);
    } else {
      updatedUsers.push(demoUser.email);
    }
  }

  if (createdUsers.length > 0) {
    console.log('✅ Created demo users:', createdUsers.join(', '));
  }

  if (updatedUsers.length > 0) {
    console.log('♻️ Updated demo users:', updatedUsers.join(', '));
  }

  console.log('Demo login credentials:');
  console.log('  • admin@demo.com / Password123');
  console.log('  • planner@demo.com / Password123');
  console.log('  • tech@demo.com / Password123');
}
<|MERGE_RESOLUTION|>--- conflicted
+++ resolved
@@ -223,13 +223,9 @@
 
   const tenant = await prisma.tenant.upsert({
     where: { name: tenantName },
-<<<<<<< HEAD
     update: { slug: tenantName.toLowerCase().replace(/\s+/g, '-') },
     create: { name: tenantName, slug: tenantName.toLowerCase().replace(/\s+/g, '-') },
-=======
-    update: {},
-    create: { name: tenantName, slug: tenantSlug },
->>>>>>> d461e85a
+
   });
 
   const defaultPassword = bcrypt.hashSync('Password123');
