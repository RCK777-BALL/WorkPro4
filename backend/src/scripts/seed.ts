--- conflicted
+++ resolved
@@ -49,15 +49,9 @@
         description: 'Inspect the demo asset and confirm it is running.',
         priority: 'medium',
         status: 'requested',
-<<<<<<< HEAD
         assignedTo: adminUser.id,
         createdBy: adminUser.id,
-=======
-        assignees: [adminUser.id],
-        requestedBy: adminUser.id,
-        assignedTo: adminUser.id,
-        attachments: [],
->>>>>>> c4784a69
+
       },
     });
     workOrderCreated = true;
