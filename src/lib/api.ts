--- conflicted
+++ resolved
@@ -203,100 +203,12 @@
     const [path] = endpoint.split('?');
 
     // Mock data for development when backend is not available
-<<<<<<< HEAD
-    if (path.includes('/summary')) {
-      const mockSummary: DashboardSummaryResponse = {
-        workOrders: {
-          open: 12,
-          overdue: 3,
-          completedThisMonth: 45,
-          completedTrend: 8.5,
-        },
-        assets: {
-          uptime: 94.5,
-          total: 234,
-          down: 3,
-          operational: 231,
-        },
-        inventory: {
-          totalParts: 1250,
-          lowStock: 18,
-          stockHealth: 87.3,
-        },
-      };
-
-      return mockSummary as T;
-    }
-
-    if (path.startsWith('/work-orders/')) {
-      const workOrderId = path.split('/').pop() ?? '';
-      return (getMockWorkOrderById(workOrderId) ?? null) as T | null;
-    }
-
-    if (path === '/work-orders') {
-      return mockWorkOrders as T;
-    }
-
-    const mockAssetBase = {
-      site: { id: 'site-1', name: 'Main Plant', code: 'main-plant' },
-      area: { id: 'area-1', name: 'Production', code: 'production' },
-      line: { id: 'line-1', name: 'Assembly Line A', code: 'assembly-a' },
-      station: { id: 'station-1', name: 'Press Station', code: 'station-1' },
-    } as const;
-
-    if (path === '/assets' || path === '/assets/') {
-      const asset = {
-        id: 'asset-1',
-        tenantId: 'tenant-1',
-        code: 'PUMP-001',
-        name: 'Main Water Pump',
-        status: 'operational' as const,
-        criticality: 3,
-        manufacturer: 'Allied Pumps Inc.',
-        modelNumber: 'APX-500',
-        serialNumber: 'SN-APX500-001',
-        site: mockAssetBase.site,
-        area: mockAssetBase.area,
-        line: mockAssetBase.line,
-        station: mockAssetBase.station,
-        purchaseDate: '2023-01-15T00:00:00.000Z',
-        commissionedAt: '2023-03-01T00:00:00.000Z',
-        warrantyExpiresAt: '2026-03-01T00:00:00.000Z',
-        createdAt: '2023-01-01T00:00:00.000Z',
-        updatedAt: new Date().toISOString(),
-      } satisfies {
-        id: string;
-        tenantId: string;
-        code: string;
-        name: string;
-        status: 'operational';
-        criticality: number;
-        manufacturer: string;
-        modelNumber: string;
-        serialNumber: string;
-        site: typeof mockAssetBase.site;
-        area: typeof mockAssetBase.area;
-        line: typeof mockAssetBase.line;
-        station: typeof mockAssetBase.station;
-        purchaseDate: string;
-        commissionedAt: string;
-        warrantyExpiresAt: string;
-        createdAt: string;
-        updatedAt: string;
-      };
-
-      return { assets: [asset] } as T;
-    }
-
-    if (path === '/assets/hierarchy') {
-=======
     if (endpoint.startsWith('/work-orders/')) {
       const workOrderId = endpoint.split('/').pop() ?? '';
       return (getMockWorkOrderById(workOrderId) ?? null) as T | null;
     }
 
     if (endpoint === '/assets/tree') {
->>>>>>> cadf5d8e
       const mockAssets: { sites: MockAssetTreeSite[] } = {
         sites: [
           {
@@ -672,25 +584,6 @@
     return normalizeAxiosError(error);
   }
 
-<<<<<<< HEAD
-  async patch<T>(endpoint: string, data?: any): Promise<T> {
-    const result = await this.request<T>(endpoint, {
-      method: 'PATCH',
-      body: data ? JSON.stringify(data) : undefined,
-    });
-    if (result.error) {
-      throw new Error(result.error.message);
-    }
-    return result.data!;
-  }
-
-  async delete<T>(endpoint: string): Promise<T> {
-    const result = await this.request<T>(endpoint, { method: 'DELETE' });
-    if (result.error) {
-      throw new Error(result.error.message);
-    }
-    return result.data!;
-=======
   const message = error instanceof Error ? error.message : 'Request failed';
 
   return {
@@ -715,7 +608,6 @@
 export function getToken(): string | null {
   if (memoryToken) {
     return memoryToken;
->>>>>>> cadf5d8e
   }
 
   const stored = readTokenFromStorage();
