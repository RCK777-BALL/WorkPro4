--- conflicted
+++ resolved
@@ -26,138 +26,90 @@
   return 'http://localhost:5010/api';
 })();
 
-export const httpClient: AxiosInstance = axios.create({
-  baseURL,
-  withCredentials: true,
-});
-
-function getStorage(): Storage | null {
-  if (typeof window === 'undefined') {
-    return null;
-  }
-
-  try {
-    return window.localStorage;
-  } catch {
-    return null;
-  }
-}
-
-function readTokenFromStorage(): string | null {
-  const storage = getStorage();
-  if (!storage) {
-    return null;
-  }
-
-  try {
-    return storage.getItem(TOKEN_STORAGE_KEY);
-  } catch {
-    return null;
-  }
-}
-
-function persistToken(token: string | null) {
-  const storage = getStorage();
-  if (!storage) {
-    return;
-  }
-
-  try {
-    if (token) {
+  if (withLeadingSlash.endsWith('/api')) {
+    return withLeadingSlash;
+  }
+
+  return `${withLeadingSlash}/api`;
+};
+
+const API_BASE_URL = normalizeApiBaseUrl(import.meta.env.VITE_API_URL);
+const TOKEN_STORAGE_KEY = 'auth_token';
+
+export interface ApiResult<T> {
+  data: T | null;
+  error: {
+    code: number;
+    message: string;
+    details?: unknown;
+  } | null;
+}
+
+export class ApiClient {
+  private static memoryToken: string | null = null;
+
+  private static getStorage(): Storage | null {
+    if (typeof window === 'undefined' || !('localStorage' in window)) {
+      return null;
+    }
+
+    try {
+      return window.localStorage;
+    } catch {
+      return null;
+    }
+  }
+
+  private token: string | null = null;
+
+  constructor() {
+    const storage = ApiClient.getStorage();
+
+    if (storage) {
+      try {
+        this.token = storage.getItem(TOKEN_STORAGE_KEY);
+        ApiClient.memoryToken = this.token;
+        return;
+      } catch {
+        // Fall through to in-memory storage when localStorage access fails
+      }
+    }
+
+    this.token = ApiClient.memoryToken;
+  }
+
+  setToken(token: string) {
+    this.token = token;
+    ApiClient.memoryToken = token;
+
+    const storage = ApiClient.getStorage();
+    if (!storage) {
+      return;
+    }
+
+    try {
       storage.setItem(TOKEN_STORAGE_KEY, token);
-    } else {
+    } catch {
+      // Ignore storage write errors to keep client usable in non-browser environments
+    }
+  }
+
+  clearToken() {
+    this.token = null;
+    ApiClient.memoryToken = null;
+
+    const storage = ApiClient.getStorage();
+    if (!storage) {
+      return;
+    }
+
+    try {
       storage.removeItem(TOKEN_STORAGE_KEY);
-    }
-  } catch {
-    // Ignore storage errors in restricted environments
-  }
-}
-
-function applyDefaultAuthorization(token: string | null) {
-  if (token) {
-    httpClient.defaults.headers.common['Authorization'] = `Bearer ${token}`;
-    return;
-  }
-
-  delete httpClient.defaults.headers.common['Authorization'];
-}
-
-const existingToken = readTokenFromStorage();
-if (existingToken) {
-  memoryToken = existingToken;
-  applyDefaultAuthorization(existingToken);
-}
-
-function ensureAuthHeader(config: AxiosRequestConfig, token: string) {
-  if (config.headers instanceof AxiosHeaders) {
-    config.headers.set('Authorization', `Bearer ${token}`);
-    return;
-  }
-
-  config.headers = {
-    ...(config.headers ?? {}),
-    Authorization: `Bearer ${token}`,
-  };
-}
-
-httpClient.interceptors.request.use((config) => {
-  const token = getToken();
-  if (token) {
-    ensureAuthHeader(config, token);
-  }
-
-  return config;
-});
-
-httpClient.interceptors.response.use(
-  (response: AxiosResponse<ApiResponse<unknown>>) => {
-    const payload = response.data;
-
-    if (isApiResponse(payload) && payload.error) {
-      const normalized: ApiResponse<ApiError> = {
-        data: null,
-        error: normalizeApiError(payload.error, response.status),
-      };
-      return Promise.reject(normalized);
-    }
-
-    return response;
-  },
-  (error: AxiosError<ApiResponse<unknown>>) => {
-    const normalized = normalizeAxiosError(error);
-    return Promise.reject(normalized);
-  }
-);
-
-function notifyUnauthorized(status: number) {
-  if (typeof window === 'undefined' || typeof window.dispatchEvent !== 'function') {
-    return;
-  }
-
-  window.dispatchEvent(new CustomEvent(API_UNAUTHORIZED_EVENT, { detail: { status } }));
-}
-
-function normalizeApiError(error: Partial<ApiError> | null, fallbackStatus: number): ApiError {
-  const code = typeof error?.code === 'number' ? error.code : fallbackStatus || 500;
-  const message = typeof error?.message === 'string' && error.message.trim().length > 0
-    ? error.message
-    : 'Request failed';
-
-  return {
-    code,
-    message,
-    details: error?.details,
-  } satisfies ApiError;
-}
-
-function normalizeAxiosError(error: AxiosError<ApiResponse<unknown>>): ApiResponse<ApiError> {
-  const status = error.response?.status ?? error.status ?? 500;
-
-<<<<<<< HEAD
-  if (status === 401 || status === 403) {
-    clearToken();
-    notifyUnauthorized(status);
-=======
+    } catch {
+      // Ignore storage removal errors in restricted environments
+    }
+  }
+
   private async request<T>(
     endpoint: string,
     options: RequestInit = {}
@@ -237,7 +189,302 @@
         },
       };
     }
->>>>>>> 0f44342f
+  }
+
+  private getMockData<T>(endpoint: string): T | null {
+    // Mock data for development when backend is not available
+    if (endpoint.includes('/summary')) {
+      const mockSummary: DashboardSummaryResponse = {
+        workOrders: {
+          open: 12,
+          overdue: 3,
+          completedThisMonth: 45,
+          completedTrend: 8.5,
+        },
+        assets: {
+          uptime: 94.5,
+          total: 234,
+          down: 3,
+          operational: 231,
+        },
+        inventory: {
+          totalParts: 1250,
+          lowStock: 18,
+          stockHealth: 87.3,
+        },
+      };
+
+      return mockSummary as T;
+    }
+
+    if (endpoint.startsWith('/work-orders/')) {
+      const workOrderId = endpoint.split('/').pop() ?? '';
+      return (getMockWorkOrderById(workOrderId) ?? null) as T | null;
+    }
+
+    if (endpoint === '/work-orders') {
+      return mockWorkOrders as T;
+    }
+
+    if (endpoint === '/assets/tree') {
+      const mockAssets: { sites: MockAssetTreeSite[] } = {
+        sites: [
+          {
+            id: 'site-1',
+            name: 'Main Plant',
+            areas: [
+              {
+                id: 'area-1',
+                name: 'Production',
+                lines: [
+                  {
+                    id: 'line-1',
+                    name: 'Assembly Line 1',
+                    stations: [
+                      {
+                        id: 'station-1',
+                        name: 'Station A',
+                        assets: [
+                          { id: '1', code: 'PUMP-001', name: 'Main Water Pump' },
+                          { id: '2', code: 'CONV-001', name: 'Conveyor Belt #1' },
+                          { id: '3', code: 'MOTOR-001', name: 'Drive Motor #1' },
+                        ]
+                      }
+                    ]
+                  }
+                ]
+              }
+            ]
+          }
+        ]
+      };
+
+      return mockAssets as T;
+    }
+
+    if (endpoint === '/users') {
+      const users: MockUser[] = [
+        { id: '1', name: 'John Smith', email: 'john@example.com' },
+        { id: '2', name: 'Jane Doe', email: 'jane@example.com' },
+        { id: '3', name: 'Mike Johnson', email: 'mike@example.com' },
+      ];
+
+      return users as T;
+    }
+
+    if (endpoint.startsWith('/auth/me')) {
+      const now = new Date().toISOString();
+      const user: MockAuthUser = {
+        id: '1',
+        tenantId: 'tenant-1',
+        email: 'john@example.com',
+        name: 'John Smith',
+        role: 'admin',
+        createdAt: now,
+        updatedAt: now,
+      };
+
+      return user as T;
+    }
+
+    if (endpoint.startsWith('/purchase-orders')) {
+      const now = Date.now();
+      const purchaseOrders: MockPurchaseOrder[] = [
+        {
+          id: '1',
+          tenantId: '1',
+          vendorId: '1',
+          poNumber: 'PO-2024-001',
+          status: 'issued',
+          subtotal: 1250.0,
+          tax: 100.0,
+          shipping: 50.0,
+          total: 1400.0,
+          orderedAt: new Date(now - 5 * 24 * 60 * 60 * 1000).toISOString(),
+          lines: [
+            { partId: '1', qty: 10, unitCost: 45.5 },
+            { partId: '2', qty: 5, unitCost: 125.0 },
+          ],
+          linesWithDetails: [
+            { partName: 'Pump Seal Kit', partSku: 'PUMP-SEAL-001', quantity: 10, unitCost: 45.5 },
+            { partName: 'Bearing Set', partSku: 'BEAR-001', quantity: 5, unitCost: 125.0 },
+          ],
+          vendor: { id: '1', name: 'Industrial Supply Co.' },
+          createdAt: new Date(now - 5 * 24 * 60 * 60 * 1000).toISOString(),
+          updatedAt: new Date(now - 5 * 24 * 60 * 60 * 1000).toISOString(),
+        },
+        {
+          id: '2',
+          tenantId: '1',
+          vendorId: '2',
+          poNumber: 'PO-2024-002',
+          status: 'received',
+          subtotal: 850.0,
+          tax: 68.0,
+          shipping: 25.0,
+          total: 943.0,
+          orderedAt: new Date(now - 10 * 24 * 60 * 60 * 1000).toISOString(),
+          receivedAt: new Date(now - 2 * 24 * 60 * 60 * 1000).toISOString(),
+          lines: [
+            { partId: '3', qty: 25, unitCost: 12.75 },
+            { partId: '4', qty: 10, unitCost: 32.5 },
+          ],
+          linesWithDetails: [
+            { partName: 'V-Belt 4L360', partSku: 'BELT-V-002', quantity: 25, unitCost: 12.75 },
+            { partName: 'Timing Belt', partSku: 'BELT-T-003', quantity: 10, unitCost: 32.5 },
+          ],
+          vendor: { id: '2', name: 'Belt & Drive Solutions' },
+          createdAt: new Date(now - 10 * 24 * 60 * 60 * 1000).toISOString(),
+          updatedAt: new Date(now - 2 * 24 * 60 * 60 * 1000).toISOString(),
+        },
+        {
+          id: '3',
+          tenantId: '1',
+          vendorId: '3',
+          poNumber: 'PO-2024-003',
+          status: 'draft',
+          subtotal: 495.0,
+          tax: 39.6,
+          shipping: 15.0,
+          total: 549.6,
+          lines: [{ partId: '5', qty: 60, unitCost: 8.25 }],
+          linesWithDetails: [
+            { partName: 'Hydraulic Oil ISO 46', partSku: 'OIL-HYD-003', quantity: 60, unitCost: 8.25 },
+          ],
+          vendor: { id: '3', name: 'Lubricant Specialists' },
+          createdAt: new Date(now).toISOString(),
+          updatedAt: new Date(now).toISOString(),
+        },
+      ];
+
+      return purchaseOrders as T;
+    }
+
+function getStorage(): Storage | null {
+  if (typeof window === 'undefined') {
+    return null;
+  }
+
+  try {
+    return window.localStorage;
+  } catch {
+    return null;
+  }
+}
+
+function readTokenFromStorage(): string | null {
+  const storage = getStorage();
+  if (!storage) {
+    return null;
+  }
+
+  try {
+    return storage.getItem(TOKEN_STORAGE_KEY);
+  } catch {
+    return null;
+  }
+}
+
+function persistToken(token: string | null) {
+  const storage = getStorage();
+  if (!storage) {
+    return;
+  }
+
+  try {
+    if (token) {
+      storage.setItem(TOKEN_STORAGE_KEY, token);
+    } else {
+      storage.removeItem(TOKEN_STORAGE_KEY);
+    }
+  } catch {
+    // Ignore storage errors in restricted environments
+  }
+}
+
+function applyDefaultAuthorization(token: string | null) {
+  if (token) {
+    httpClient.defaults.headers.common['Authorization'] = `Bearer ${token}`;
+    return;
+  }
+
+  delete httpClient.defaults.headers.common['Authorization'];
+}
+
+const existingToken = readTokenFromStorage();
+if (existingToken) {
+  memoryToken = existingToken;
+  applyDefaultAuthorization(existingToken);
+}
+
+function ensureAuthHeader(config: AxiosRequestConfig, token: string) {
+  if (config.headers instanceof AxiosHeaders) {
+    config.headers.set('Authorization', `Bearer ${token}`);
+    return;
+  }
+
+  config.headers = {
+    ...(config.headers ?? {}),
+    Authorization: `Bearer ${token}`,
+  };
+}
+
+httpClient.interceptors.request.use((config) => {
+  const token = getToken();
+  if (token) {
+    ensureAuthHeader(config, token);
+  }
+
+  return config;
+});
+
+httpClient.interceptors.response.use(
+  (response: AxiosResponse<ApiResponse<unknown>>) => {
+    const payload = response.data;
+
+    if (isApiResponse(payload) && payload.error) {
+      const normalized: ApiResponse<ApiError> = {
+        data: null,
+        error: normalizeApiError(payload.error, response.status),
+      };
+      return Promise.reject(normalized);
+    }
+
+    return response;
+  },
+  (error: AxiosError<ApiResponse<unknown>>) => {
+    const normalized = normalizeAxiosError(error);
+    return Promise.reject(normalized);
+  }
+);
+
+function notifyUnauthorized(status: number) {
+  if (typeof window === 'undefined' || typeof window.dispatchEvent !== 'function') {
+    return;
+  }
+
+  window.dispatchEvent(new CustomEvent(API_UNAUTHORIZED_EVENT, { detail: { status } }));
+}
+
+function normalizeApiError(error: Partial<ApiError> | null, fallbackStatus: number): ApiError {
+  const code = typeof error?.code === 'number' ? error.code : fallbackStatus || 500;
+  const message = typeof error?.message === 'string' && error.message.trim().length > 0
+    ? error.message
+    : 'Request failed';
+
+  return {
+    code,
+    message,
+    details: error?.details,
+  } satisfies ApiError;
+}
+
+function normalizeAxiosError(error: AxiosError<ApiResponse<unknown>>): ApiResponse<ApiError> {
+  const status = error.response?.status ?? error.status ?? 500;
+
+  if (status === 401 || status === 403) {
+    clearToken();
+    notifyUnauthorized(status);
   }
 
   const payload = error.response?.data;
