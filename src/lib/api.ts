--- conflicted
+++ resolved
@@ -1,77 +1,3 @@
-<<<<<<< HEAD
-import { getMockWorkOrderById } from './mockWorkOrders';
-
-interface MockAssetTreeSite {
-  id: string;
-  name: string;
-  areas?: {
-    id: string;
-    name: string;
-    lines?: {
-      id: string;
-      name: string;
-      stations?: {
-        id: string;
-        name: string;
-        assets?: {
-          id: string;
-          code: string;
-          name: string;
-        }[];
-      }[];
-    }[];
-  }[];
-}
-
-interface MockUser {
-  id: string;
-  name: string;
-  email: string;
-}
-
-interface MockAuthUser extends MockUser {
-  tenantId: string;
-  role: string;
-  createdAt: string;
-  updatedAt: string;
-}
-
-interface MockPurchaseOrderLine {
-  partName: string;
-  partSku: string;
-  quantity: number;
-  unitCost: number;
-}
-
-interface MockPurchaseOrder {
-  id: string;
-  tenantId: string;
-  vendorId: string;
-  poNumber: string;
-  status: 'draft' | 'issued' | 'received' | 'closed';
-  subtotal: number;
-  tax: number;
-  shipping: number;
-  total: number;
-  orderedAt?: string;
-  receivedAt?: string;
-  lines: { partId: string; qty: number; unitCost: number }[];
-  linesWithDetails: MockPurchaseOrderLine[];
-  vendor: { id: string; name: string };
-  createdAt: string;
-  updatedAt: string;
-}
-
-export const normalizeApiBaseUrl = (value: string | undefined | null): string => {
-  const trimmedValue = value?.trim() ?? '';
-
-  if (!trimmedValue) {
-    if (typeof window !== 'undefined' && typeof window.location !== 'undefined') {
-      return '/api';
-    }
-
-    return 'http://localhost:5010/api';
-=======
 import axios, {
   AxiosError,
   AxiosHeaders,
@@ -91,7 +17,6 @@
   const envUrl = import.meta.env.VITE_API_URL;
   if (typeof envUrl === 'string' && envUrl.trim().length > 0) {
     return envUrl.trim();
->>>>>>> 925484aa
   }
 
   if (typeof window !== 'undefined') {
@@ -224,25 +149,12 @@
 
       return result;
     } catch (error) {
-<<<<<<< HEAD
-      // If backend is not available, return mock data for development when supported
-      if (error instanceof TypeError && error.message.includes('fetch')) {
-        console.warn('Backend not available, evaluating mock fallback for', endpoint);
-        const [path] = endpoint.split('?');
-        const normalizedPath = (() => {
-          const trimmed = (path ?? endpoint).replace(/\/+$|^\/+/gu, '');
-          return `/${trimmed}`;
-        })();
-
-        if (normalizedPath === '/summary' || normalizedPath === '/work-orders') {
-=======
       // If backend is not available, optionally surface mock data for development
       if (error instanceof TypeError && error.message.includes('fetch')) {
         const shouldBypassMock =
           endpoint.includes('/summary') || endpoint.startsWith('/work-orders');
 
         if (shouldBypassMock) {
->>>>>>> 925484aa
           return {
             data: null,
             error: {
@@ -252,10 +164,7 @@
           } satisfies ApiResult<T>;
         }
 
-<<<<<<< HEAD
-=======
         console.warn('Backend not available, using mock data');
->>>>>>> 925484aa
         const mockData = this.getMockData<T | null>(endpoint);
         if (mockData != null) {
           return {
