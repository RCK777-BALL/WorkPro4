<<<<<<< HEAD
export const normalizeApiBaseUrl = (value: string | undefined | null): string => {
  const trimmedValue = value?.trim() ?? '';

  if (!trimmedValue) {
    if (typeof window !== 'undefined' && typeof window.location !== 'undefined') {
      return '/api';
    }

    return 'http://localhost:5010/api';
=======
import axios, {
  AxiosError,
  AxiosHeaders,
  type AxiosInstance,
  type AxiosRequestConfig,
  type AxiosResponse,
  isAxiosError,
} from 'axios';
import type { ApiError, ApiResponse } from '../../shared/types/http';

export const TOKEN_STORAGE_KEY = 'auth_token';
export const API_UNAUTHORIZED_EVENT = 'auth:unauthorized';

let memoryToken: string | null = null;

const baseURL = (() => {
  const envUrl = import.meta.env.VITE_API_URL;
  if (typeof envUrl === 'string' && envUrl.trim().length > 0) {
    return envUrl.trim();
>>>>>>> d9e81ea2
  }

  if (typeof window !== 'undefined') {
    return '/api';
  }

  return 'http://localhost:5010/api';
})();

  if (withLeadingSlash.endsWith('/api')) {
    return withLeadingSlash;
  }

  return `${withLeadingSlash}/api`;
};

export const API_BASE_URL = normalizeApiBaseUrl(import.meta.env.VITE_API_URL);
const TOKEN_STORAGE_KEY = 'auth_token';

export interface ApiResult<T> {
  data: T | null;
  error: {
    code: number;
    message: string;
    details?: unknown;
    offline?: boolean;
  } | null;
}

export class ApiRequestError extends Error {
  readonly code: number;
  readonly offline: boolean;
  readonly details?: unknown;

  constructor({ code, message, details, offline }: NonNullable<ApiResult<unknown>['error']>) {
    super(message);
    this.name = 'ApiRequestError';
    this.code = code;
    this.offline = Boolean(offline);
    this.details = details;
  }
}

export class ApiClient {
  private static memoryToken: string | null = null;

  static getActiveToken(): string | null {
    return ApiClient.memoryToken;
  }

  private static getStorage(): Storage | null {
    if (typeof window === 'undefined' || !('localStorage' in window)) {
      return null;
    }

    try {
      return window.localStorage;
    } catch {
      return null;
    }
  }

  private token: string | null = null;

  constructor() {
    const storage = ApiClient.getStorage();

    if (storage) {
      try {
        this.token = storage.getItem(TOKEN_STORAGE_KEY);
        ApiClient.memoryToken = this.token;
        return;
      } catch {
        // Fall through to in-memory storage when localStorage access fails
      }
    }

    this.token = ApiClient.memoryToken;
  }

  setToken(token: string) {
    this.token = token;
    ApiClient.memoryToken = token;

    const storage = ApiClient.getStorage();
    if (!storage) {
      return;
    }

    try {
      storage.setItem(TOKEN_STORAGE_KEY, token);
    } catch {
      // Ignore storage write errors to keep client usable in non-browser environments
    }
  }

  clearToken() {
    this.token = null;
    ApiClient.memoryToken = null;

    const storage = ApiClient.getStorage();
    if (!storage) {
      return;
    }

    try {
      storage.removeItem(TOKEN_STORAGE_KEY);
    } catch {
      // Ignore storage removal errors in restricted environments
    }
  }

  getToken(): string | null {
    return this.token;
  }

  private async request<T>(
    endpoint: string,
    options: RequestInit = {}
  ): Promise<ApiResult<T>> {
    const url = ApiClient.resolveUrl(endpoint);

    const config: RequestInit = {
      ...options,
      headers: {
        'Content-Type': 'application/json',
        ...(this.token && { Authorization: `Bearer ${this.token}` }),
        ...options.headers,
      },
    };

    try {
      const response = await fetch(url, config);
      const result = await this.handleResponse<T>(response);

      if (result.error) {
        if (result.error.code === 401 || result.error.code === 403) {
          this.clearToken();
          // Don't redirect automatically, let the auth hook handle it
        }
        return result;
      }

      if (result.data == null) {
        return {
          data: null,
          error: {
            code: response.status || 500,
            message: 'Received empty response from server'
          }
        } satisfies ApiResult<T>;
      }

      return result;
    } catch (error) {
<<<<<<< HEAD
      if (
        error instanceof TypeError ||
        (typeof navigator !== 'undefined' && navigator.onLine === false)
      ) {
=======
      // If backend is not available, optionally surface mock data for development
      if (error instanceof TypeError && error.message.includes('fetch')) {
        const shouldBypassMock =
          endpoint.includes('/summary') || endpoint.startsWith('/work-orders');

        if (shouldBypassMock) {
          return {
            data: null,
            error: {
              code: 503,
              message: 'Backend unavailable',
            },
          } satisfies ApiResult<T>;
        }

        console.warn('Backend not available, using mock data');
        const mockData = this.getMockData<T | null>(endpoint);
        if (mockData != null) {
          return {
            data: mockData,
            error: null,
          } satisfies ApiResult<T>;
        }
>>>>>>> d9e81ea2
        return {
          data: null,
          error: {
            code: 0,
            message: 'Network unavailable. Changes will be synced when back online.',
            details: error instanceof Error ? { message: error.message } : undefined,
            offline: true,
          },
        } satisfies ApiResult<T>;
      }

      return {
        data: null,
        error: {
          code: 500,
          message: error instanceof Error ? error.message : 'Network error',
        },
      };
    }
  }

<<<<<<< HEAD
  private static resolveUrl(endpoint: string): string {
    if (/^https?:/iu.test(endpoint)) {
      return endpoint;
    }

    const combined = `${API_BASE_URL}${endpoint}`;
    const origin = typeof window !== 'undefined' ? window.location.origin : globalThis.location?.origin;

    if (origin) {
      try {
        return new URL(combined, origin).toString();
      } catch {
        // fall through to returning the combined string when URL construction fails
      }
    }

    return combined;
=======
  private getMockData<T>(endpoint: string): T | null {
    const [path] = endpoint.split('?');

    // Mock data for development when backend is not available
    if (endpoint.startsWith('/work-orders/')) {
      const workOrderId = endpoint.split('/').pop() ?? '';
      return (getMockWorkOrderById(workOrderId) ?? null) as T | null;
    }

    if (endpoint === '/assets/tree') {
      const mockAssets: { sites: MockAssetTreeSite[] } = {
        sites: [
          {
            id: mockAssetBase.site.id,
            name: mockAssetBase.site.name,
            areas: [
              {
                id: mockAssetBase.area.id,
                name: mockAssetBase.area.name,
                lines: [
                  {
                    id: mockAssetBase.line.id,
                    name: mockAssetBase.line.name,
                    stations: [
                      {
                        id: mockAssetBase.station.id,
                        name: mockAssetBase.station.name,
                        assets: [
                          { id: 'asset-1', code: 'PUMP-001', name: 'Main Water Pump' },
                          { id: 'asset-2', code: 'MOTOR-002', name: 'Spare Motor' },
                        ],
                      },
                    ],
                  },
                ],
              },
            ],
          },
        ],
      };

      return mockAssets as T;
    }

    if (/^\/assets\/[^/]+(?:\/lifecycle)?$/.test(path)) {
      const assetDetail = {
        id: 'asset-1',
        tenantId: 'tenant-1',
        code: 'PUMP-001',
        name: 'Main Water Pump',
        status: 'operational',
        criticality: 3,
        manufacturer: 'Allied Pumps Inc.',
        modelNumber: 'APX-500',
        serialNumber: 'SN-APX500-001',
        site: mockAssetBase.site,
        area: mockAssetBase.area,
        line: mockAssetBase.line,
        station: mockAssetBase.station,
        purchaseDate: '2023-01-15T00:00:00.000Z',
        commissionedAt: '2023-03-01T00:00:00.000Z',
        warrantyExpiresAt: '2026-03-01T00:00:00.000Z',
        cost: 12500,
        warrantyProvider: 'Allied Service Partners',
        warrantyContact: 'support@alliedservice.com',
        warrantyNotes: 'Annual inspection required.',
        createdAt: '2023-01-01T00:00:00.000Z',
        updatedAt: new Date().toISOString(),
        bomLines: [
          {
            id: 'bom-1',
            tenantId: 'tenant-1',
            assetId: 'asset-1',
            position: 0,
            reference: 'KIT-HP-001',
            description: 'Hydraulic pump seal kit',
            quantity: 1,
            unit: 'ea',
            notes: 'Replace annually or on wear indication',
            createdAt: '2023-01-01T00:00:00.000Z',
            updatedAt: '2023-01-01T00:00:00.000Z',
          },
          {
            id: 'bom-2',
            tenantId: 'tenant-1',
            assetId: 'asset-1',
            position: 1,
            reference: 'FLT-500',
            description: 'Inlet filtration cartridge',
            quantity: 2,
            unit: 'ea',
            notes: 'Change every 6 months',
            createdAt: '2023-01-01T00:00:00.000Z',
            updatedAt: '2023-01-01T00:00:00.000Z',
          },
        ],
      };

      return assetDetail as T;
    }

    if (/^\/assets\/[^/]+\/bom$/.test(path)) {
      const lines = [
        {
          id: 'bom-1',
          tenantId: 'tenant-1',
          assetId: 'asset-1',
          position: 0,
          reference: 'KIT-HP-001',
          description: 'Hydraulic pump seal kit',
          quantity: 1,
          unit: 'ea',
          notes: 'Replace annually or on wear indication',
          createdAt: '2023-01-01T00:00:00.000Z',
          updatedAt: '2023-01-01T00:00:00.000Z',
        },
      ];

      return { lines } as T;
    }

    if (path === '/users') {
      const users: MockUser[] = [
        { id: '1', name: 'John Smith', email: 'john@example.com' },
        { id: '2', name: 'Jane Doe', email: 'jane@example.com' },
        { id: '3', name: 'Mike Johnson', email: 'mike@example.com' },
      ];

      return users as T;
    }

    if (path.startsWith('/auth/me')) {
      const now = new Date().toISOString();
      const user: MockAuthUser = {
        id: '1',
        tenantId: 'tenant-1',
        email: 'john@example.com',
        name: 'John Smith',
        role: 'admin',
        createdAt: now,
        updatedAt: now,
      };

      return user as T;
    }

    if (path.startsWith('/purchase-orders')) {
      const now = Date.now();
      const purchaseOrders: MockPurchaseOrder[] = [
        {
          id: '1',
          tenantId: '1',
          vendorId: '1',
          poNumber: 'PO-2024-001',
          status: 'issued',
          subtotal: 1250.0,
          tax: 100.0,
          shipping: 50.0,
          total: 1400.0,
          orderedAt: new Date(now - 5 * 24 * 60 * 60 * 1000).toISOString(),
          lines: [
            { partId: '1', qty: 10, unitCost: 45.5 },
            { partId: '2', qty: 5, unitCost: 125.0 },
          ],
          linesWithDetails: [
            { partName: 'Pump Seal Kit', partSku: 'PUMP-SEAL-001', quantity: 10, unitCost: 45.5 },
            { partName: 'Bearing Set', partSku: 'BEAR-001', quantity: 5, unitCost: 125.0 },
          ],
          vendor: { id: '1', name: 'Industrial Supply Co.' },
          createdAt: new Date(now - 5 * 24 * 60 * 60 * 1000).toISOString(),
          updatedAt: new Date(now - 5 * 24 * 60 * 60 * 1000).toISOString(),
        },
        {
          id: '2',
          tenantId: '1',
          vendorId: '2',
          poNumber: 'PO-2024-002',
          status: 'received',
          subtotal: 850.0,
          tax: 68.0,
          shipping: 25.0,
          total: 943.0,
          orderedAt: new Date(now - 10 * 24 * 60 * 60 * 1000).toISOString(),
          receivedAt: new Date(now - 2 * 24 * 60 * 60 * 1000).toISOString(),
          lines: [
            { partId: '3', qty: 25, unitCost: 12.75 },
            { partId: '4', qty: 10, unitCost: 32.5 },
          ],
          linesWithDetails: [
            { partName: 'V-Belt 4L360', partSku: 'BELT-V-002', quantity: 25, unitCost: 12.75 },
            { partName: 'Timing Belt', partSku: 'BELT-T-003', quantity: 10, unitCost: 32.5 },
          ],
          vendor: { id: '2', name: 'Belt & Drive Solutions' },
          createdAt: new Date(now - 10 * 24 * 60 * 60 * 1000).toISOString(),
          updatedAt: new Date(now - 2 * 24 * 60 * 60 * 1000).toISOString(),
        },
        {
          id: '3',
          tenantId: '1',
          vendorId: '3',
          poNumber: 'PO-2024-003',
          status: 'draft',
          subtotal: 495.0,
          tax: 39.6,
          shipping: 15.0,
          total: 549.6,
          lines: [{ partId: '5', qty: 60, unitCost: 8.25 }],
          linesWithDetails: [
            { partName: 'Hydraulic Oil ISO 46', partSku: 'OIL-HYD-003', quantity: 60, unitCost: 8.25 },
          ],
          vendor: { id: '3', name: 'Lubricant Specialists' },
          createdAt: new Date(now).toISOString(),
          updatedAt: new Date(now).toISOString(),
        },
      ];

      return purchaseOrders as T;
    }

function getStorage(): Storage | null {
  if (typeof window === 'undefined') {
    return null;
  }

  try {
    return window.localStorage;
  } catch {
    return null;
>>>>>>> d9e81ea2
  }
}

function readTokenFromStorage(): string | null {
  const storage = getStorage();
  if (!storage) {
    return null;
  }

  try {
    return storage.getItem(TOKEN_STORAGE_KEY);
  } catch {
    return null;
  }
}

function persistToken(token: string | null) {
  const storage = getStorage();
  if (!storage) {
    return;
  }

  try {
    if (token) {
      storage.setItem(TOKEN_STORAGE_KEY, token);
    } else {
      storage.removeItem(TOKEN_STORAGE_KEY);
    }
  } catch {
    // Ignore storage errors in restricted environments
  }
}

function applyDefaultAuthorization(token: string | null) {
  if (token) {
    httpClient.defaults.headers.common['Authorization'] = `Bearer ${token}`;
    return;
  }

  delete httpClient.defaults.headers.common['Authorization'];
}

const existingToken = readTokenFromStorage();
if (existingToken) {
  memoryToken = existingToken;
  applyDefaultAuthorization(existingToken);
}

function ensureAuthHeader(config: AxiosRequestConfig, token: string) {
  if (config.headers instanceof AxiosHeaders) {
    config.headers.set('Authorization', `Bearer ${token}`);
    return;
  }

  config.headers = {
    ...(config.headers ?? {}),
    Authorization: `Bearer ${token}`,
  };
}

httpClient.interceptors.request.use((config) => {
  const token = getToken();
  if (token) {
    ensureAuthHeader(config, token);
  }

  return config;
});

httpClient.interceptors.response.use(
  (response: AxiosResponse<ApiResponse<unknown>>) => {
    const payload = response.data;

    if (isApiResponse(payload) && payload.error) {
      const normalized: ApiResponse<ApiError> = {
        data: null,
        error: normalizeApiError(payload.error, response.status),
      };
      return Promise.reject(normalized);
    }

    return response;
  },
  (error: AxiosError<ApiResponse<unknown>>) => {
    const normalized = normalizeAxiosError(error);
    return Promise.reject(normalized);
  }
);

function notifyUnauthorized(status: number) {
  if (typeof window === 'undefined' || typeof window.dispatchEvent !== 'function') {
    return;
  }

  window.dispatchEvent(new CustomEvent(API_UNAUTHORIZED_EVENT, { detail: { status } }));
}

function normalizeApiError(error: Partial<ApiError> | null, fallbackStatus: number): ApiError {
  const code = typeof error?.code === 'number' ? error.code : fallbackStatus || 500;
  const message = typeof error?.message === 'string' && error.message.trim().length > 0
    ? error.message
    : 'Request failed';

  return {
    code,
    message,
    details: error?.details,
  } satisfies ApiError;
}

function normalizeAxiosError(error: AxiosError<ApiResponse<unknown>>): ApiResponse<ApiError> {
  const status = error.response?.status ?? error.status ?? 500;

  if (status === 401 || status === 403) {
    clearToken();
    notifyUnauthorized(status);
  }

<<<<<<< HEAD
  async get<T>(endpoint: string): Promise<T> {
    const result = await this.request<T>(endpoint, { method: 'GET' });
    if (result.error || result.data == null) {
      throw result.error ? new ApiRequestError(result.error) : new ApiRequestError({
        code: 500,
        message: 'No data returned from server',
      });
=======
  const payload = error.response?.data;
  const payloadError = isApiResponse(payload) ? payload.error : null;

  return {
    data: null,
    error: {
      code: payloadError?.code ?? status,
      message: payloadError?.message ?? error.message ?? 'Request failed',
      details: payloadError?.details ?? payload ?? error.toJSON?.() ?? null,
    },
  } satisfies ApiResponse<ApiError>;
}

function extractResponseData<T>(response: AxiosResponse<ApiResponse<T>>): T {
  const payload = response.data;

  if (isApiResponse<T>(payload)) {
    if (payload.error) {
      throw {
        data: null,
        error: normalizeApiError(payload.error, response.status),
      } satisfies ApiResponse<ApiError>;
>>>>>>> d9e81ea2
    }

    return payload.data as T;
  }

<<<<<<< HEAD
  async post<T>(endpoint: string, data?: any): Promise<T> {
    const result = await this.request<T>(endpoint, {
      method: 'POST',
      body: data ? JSON.stringify(data) : undefined,
    });
    if (result.error) {
      throw new ApiRequestError(result.error);
    }
    return result.data!;
  }

  async put<T>(endpoint: string, data?: any): Promise<T> {
    const result = await this.request<T>(endpoint, {
      method: 'PUT',
      body: data ? JSON.stringify(data) : undefined,
    });
    if (result.error) {
      throw new ApiRequestError(result.error);
    }
    return result.data!;
  }

  async delete<T>(endpoint: string): Promise<T> {
    const result = await this.request<T>(endpoint, { method: 'DELETE' });
    if (result.error) {
      throw new ApiRequestError(result.error);
    }
    return result.data!;
=======
  return payload as unknown as T;
}

function normalizeUnknownError(error: unknown): ApiResponse<ApiError> {
  if (isApiErrorResponse(error)) {
    return error;
  }

  if (isAxiosError<ApiResponse<unknown>>(error)) {
    return normalizeAxiosError(error);
  }

  const message = error instanceof Error ? error.message : 'Request failed';

  return {
    data: null,
    error: {
      code: 500,
      message,
      details: error,
    },
  } satisfies ApiResponse<ApiError>;
}

async function request<T, D = unknown>(config: AxiosRequestConfig<D>): Promise<T> {
  try {
    const response = await httpClient.request<ApiResponse<T>>(config);
    return extractResponseData(response);
  } catch (error) {
    throw normalizeUnknownError(error);
  }
}

export function getToken(): string | null {
  if (memoryToken) {
    return memoryToken;
  }

  const stored = readTokenFromStorage();
  memoryToken = stored;
  return stored;
}

export function setToken(token: string) {
  memoryToken = token;
  persistToken(token);
  applyDefaultAuthorization(token);
}

export function clearToken() {
  memoryToken = null;
  persistToken(null);
  applyDefaultAuthorization(null);
}

export function isApiResponse<T>(value: unknown): value is ApiResponse<T> {
  if (!value || typeof value !== 'object') {
    return false;
>>>>>>> d9e81ea2
  }

  return 'data' in value && 'error' in value;
}

export function isApiErrorResponse(value: unknown): value is ApiResponse<ApiError> {
  return isApiResponse(value) && value.error != null;
}

function createRequestConfig<D>(
  method: AxiosRequestConfig['method'],
  url: string,
  data?: D,
  config?: AxiosRequestConfig<D>
): AxiosRequestConfig<D> {
  return {
    ...config,
    method,
    url,
    data,
  };
}

function get<T>(url: string, config?: AxiosRequestConfig): Promise<T> {
  return request<T>(createRequestConfig('GET', url, undefined, config));
}

function post<T, D = unknown>(url: string, data?: D, config?: AxiosRequestConfig<D>): Promise<T> {
  return request<T, D>(createRequestConfig('POST', url, data, config));
}

function put<T, D = unknown>(url: string, data?: D, config?: AxiosRequestConfig<D>): Promise<T> {
  return request<T, D>(createRequestConfig('PUT', url, data, config));
}

function patch<T, D = unknown>(url: string, data?: D, config?: AxiosRequestConfig<D>): Promise<T> {
  return request<T, D>(createRequestConfig('PATCH', url, data, config));
}

function destroy<T>(url: string, config?: AxiosRequestConfig): Promise<T> {
  return request<T>(createRequestConfig('DELETE', url, undefined, config));
}

export const api = {
  get,
  post,
  put,
  patch,
  delete: destroy,
  setToken,
  clearToken,
  getToken,
  isApiErrorResponse,
  client: httpClient,
};

export type { ApiError, ApiResponse } from '../../shared/types/http';<|MERGE_RESOLUTION|>--- conflicted
+++ resolved
@@ -1,14 +1,3 @@
-<<<<<<< HEAD
-export const normalizeApiBaseUrl = (value: string | undefined | null): string => {
-  const trimmedValue = value?.trim() ?? '';
-
-  if (!trimmedValue) {
-    if (typeof window !== 'undefined' && typeof window.location !== 'undefined') {
-      return '/api';
-    }
-
-    return 'http://localhost:5010/api';
-=======
 import axios, {
   AxiosError,
   AxiosHeaders,
@@ -28,7 +17,6 @@
   const envUrl = import.meta.env.VITE_API_URL;
   if (typeof envUrl === 'string' && envUrl.trim().length > 0) {
     return envUrl.trim();
->>>>>>> d9e81ea2
   }
 
   if (typeof window !== 'undefined') {
@@ -184,12 +172,6 @@
 
       return result;
     } catch (error) {
-<<<<<<< HEAD
-      if (
-        error instanceof TypeError ||
-        (typeof navigator !== 'undefined' && navigator.onLine === false)
-      ) {
-=======
       // If backend is not available, optionally surface mock data for development
       if (error instanceof TypeError && error.message.includes('fetch')) {
         const shouldBypassMock =
@@ -213,7 +195,6 @@
             error: null,
           } satisfies ApiResult<T>;
         }
->>>>>>> d9e81ea2
         return {
           data: null,
           error: {
@@ -235,25 +216,6 @@
     }
   }
 
-<<<<<<< HEAD
-  private static resolveUrl(endpoint: string): string {
-    if (/^https?:/iu.test(endpoint)) {
-      return endpoint;
-    }
-
-    const combined = `${API_BASE_URL}${endpoint}`;
-    const origin = typeof window !== 'undefined' ? window.location.origin : globalThis.location?.origin;
-
-    if (origin) {
-      try {
-        return new URL(combined, origin).toString();
-      } catch {
-        // fall through to returning the combined string when URL construction fails
-      }
-    }
-
-    return combined;
-=======
   private getMockData<T>(endpoint: string): T | null {
     const [path] = endpoint.split('?');
 
@@ -482,7 +444,6 @@
     return window.localStorage;
   } catch {
     return null;
->>>>>>> d9e81ea2
   }
 }
 
@@ -601,15 +562,6 @@
     notifyUnauthorized(status);
   }
 
-<<<<<<< HEAD
-  async get<T>(endpoint: string): Promise<T> {
-    const result = await this.request<T>(endpoint, { method: 'GET' });
-    if (result.error || result.data == null) {
-      throw result.error ? new ApiRequestError(result.error) : new ApiRequestError({
-        code: 500,
-        message: 'No data returned from server',
-      });
-=======
   const payload = error.response?.data;
   const payloadError = isApiResponse(payload) ? payload.error : null;
 
@@ -632,42 +584,11 @@
         data: null,
         error: normalizeApiError(payload.error, response.status),
       } satisfies ApiResponse<ApiError>;
->>>>>>> d9e81ea2
     }
 
     return payload.data as T;
   }
 
-<<<<<<< HEAD
-  async post<T>(endpoint: string, data?: any): Promise<T> {
-    const result = await this.request<T>(endpoint, {
-      method: 'POST',
-      body: data ? JSON.stringify(data) : undefined,
-    });
-    if (result.error) {
-      throw new ApiRequestError(result.error);
-    }
-    return result.data!;
-  }
-
-  async put<T>(endpoint: string, data?: any): Promise<T> {
-    const result = await this.request<T>(endpoint, {
-      method: 'PUT',
-      body: data ? JSON.stringify(data) : undefined,
-    });
-    if (result.error) {
-      throw new ApiRequestError(result.error);
-    }
-    return result.data!;
-  }
-
-  async delete<T>(endpoint: string): Promise<T> {
-    const result = await this.request<T>(endpoint, { method: 'DELETE' });
-    if (result.error) {
-      throw new ApiRequestError(result.error);
-    }
-    return result.data!;
-=======
   return payload as unknown as T;
 }
 
@@ -726,7 +647,6 @@
 export function isApiResponse<T>(value: unknown): value is ApiResponse<T> {
   if (!value || typeof value !== 'object') {
     return false;
->>>>>>> d9e81ea2
   }
 
   return 'data' in value && 'error' in value;
