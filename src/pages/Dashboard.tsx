import { useMemo } from 'react';
import { useQuery } from '@tanstack/react-query';
<<<<<<< HEAD
import {
  AlertTriangle,
  ArrowRight,
  BellRing,
  Building2,
  ClipboardList,
  ShieldCheck,
  Wrench,
} from 'lucide-react';
=======
import { ArrowRight, BellRing, Building2, ClipboardList, ShieldCheck, Users, Wrench } from 'lucide-react';
>>>>>>> 925484aa
import { KPICard } from '../components/premium/KPICard';
import { DataBadge } from '../components/premium/DataBadge';
import { ProTable, type ProTableColumn } from '../components/premium/ProTable';
import { EmptyState } from '../components/premium/EmptyState';
import { api } from '../lib/api';
<<<<<<< HEAD

=======
import { normalizeWorkOrders, type WorkOrderRecord } from '../lib/workOrders';

type PriorityBuckets = Record<'critical' | 'high' | 'medium' | 'low', number>;

>>>>>>> 925484aa
interface DashboardMetrics {
  kpis: {
    openWorkOrders: {
      total: number;
<<<<<<< HEAD
      byPriority: Record<'critical' | 'high' | 'medium' | 'low', number>;
=======
      byPriority: PriorityBuckets;
>>>>>>> 925484aa
      delta7d: number;
    };
    mttrHours: {
      value: number;
      delta30d: number;
    };
    uptimePct: {
      value: number;
      delta30d: number;
    };
    stockoutRisk: {
      count: number;
      items: Array<{
        partId: string;
        name: string;
        onHand: number;
        min: number;
      }>;
    };
  };
<<<<<<< HEAD
  charts: {
    workOrdersByStatusPriority: Array<{
      status: string;
      critical: number;
      high: number;
      medium: number;
      low: number;
    }>;
  };
}

interface StatusPriorityRow {
  status: string;
  critical: number;
  high: number;
  medium: number;
  low: number;
  total: number;
}

const statusBadgeMap: Record<string, { status: string; label: string }> = {
  requested: { status: 'open', label: 'Requested' },
  approved: { status: 'assigned', label: 'Approved' },
  assigned: { status: 'assigned', label: 'Assigned' },
  in_progress: { status: 'in progress', label: 'In Progress' },
  'in progress': { status: 'in progress', label: 'In Progress' },
  completed: { status: 'completed', label: 'Completed' },
  cancelled: { status: 'cancelled', label: 'Cancelled' },
};

const columns: ProTableColumn<StatusPriorityRow>[] = [
  {
    key: 'status',
    header: 'Status',
    accessor: (row) => {
      const badge = statusBadgeMap[row.status.toLowerCase()] ?? {
        status: 'scheduled',
        label: row.status,
      };
      return <DataBadge status={badge.status} label={badge.label} />;
    },
=======
}

function formatNumber(value: number | undefined, options?: Intl.NumberFormatOptions) {
  if (typeof value !== 'number' || Number.isNaN(value)) {
    return '—';
  }

  return value.toLocaleString(undefined, options);
}

function formatDelta(value: number | undefined, suffix: string) {
  if (typeof value !== 'number' || Number.isNaN(value)) {
    return undefined;
  }

  const rounded = Number(value.toFixed(1));
  const prefix = rounded > 0 ? '+' : '';
  return `${prefix}${rounded}${suffix}`;
}

function deltaType(value: number | undefined) {
  if (typeof value !== 'number' || value === 0) {
    return 'neutral' as const;
  }

  return (value > 0 ? 'positive' : 'negative') as const;
}

function mttrDeltaType(value: number | undefined) {
  if (typeof value !== 'number' || value === 0) {
    return 'neutral' as const;
  }

  return (value < 0 ? 'positive' : 'negative') as const;
}

function prioritySparkline(buckets: PriorityBuckets | undefined) {
  if (!buckets) {
    return [];
  }

  return Object.values(buckets);
}

const columns: ProTableColumn<WorkOrderRecord>[] = [
  { key: 'id', header: 'ID' },
  { key: 'title', header: 'Title' },
  {
    key: 'status',
    header: 'Status',
    accessor: (row) => <DataBadge status={row.statusLabel} />
>>>>>>> 925484aa
  },
  { key: 'critical', header: 'Critical', align: 'right' },
  { key: 'high', header: 'High', align: 'right' },
  { key: 'medium', header: 'Medium', align: 'right' },
  { key: 'low', header: 'Low', align: 'right' },
  {
<<<<<<< HEAD
    key: 'total',
    header: 'Total',
    align: 'right',
  },
=======
    key: 'priority',
    header: 'Priority',
    accessor: (row) => <DataBadge status={row.priorityLabel} />
  },
  {
    key: 'assignee',
    header: 'Owner',
    accessor: (row) => row.assignee ?? 'Unassigned'
  },
  { key: 'dueDate', header: 'Due', accessor: (row) => (row.dueDate ? formatDate(row.dueDate) : '—') }
>>>>>>> 925484aa
];

const activity = [
  {
    title: 'WO-287 escalated to urgent',
    time: '8 minutes ago',
    description: 'HVAC rooftop unit trending hot. Auto-escalated by rules engine.',
  },
  {
    title: '3 technicians completed certifications',
    time: 'Today, 09:24',
    description: 'Compliance badges renewed for John T., Maya K., and Darius L.',
  },
  {
    title: 'Predictive alert resolved',
    time: 'Yesterday',
    description: 'Vibration anomaly on Pump A acknowledged and cleared by Sarah M.',
  },
];

const alerts = [
  {
    title: 'Critical asset requires attention',
    body: 'Boiler 5 has hit 110% runtime hours. Auto-generate a preventive order.',
    severity: 'High',
  },
  {
    title: 'Vendor compliance expiring',
    body: 'Northside HVAC contract expires in 12 days. Review renewal terms.',
    severity: 'Medium',
  },
];

export default function Dashboard() {
  const {
<<<<<<< HEAD
    data,
    isLoading,
    isError,
    error,
  } = useQuery<DashboardMetrics>({
    queryKey: ['dashboard', 'metrics'],
    queryFn: () => api.get<DashboardMetrics>('/dashboard/metrics'),
    retry: 0,
  });

  const priorityRows = useMemo<StatusPriorityRow[]>(() => {
    if (!data?.charts.workOrdersByStatusPriority) {
      return [];
    }

    return data.charts.workOrdersByStatusPriority.map((entry) => ({
      status: entry.status,
      critical: entry.critical,
      high: entry.high,
      medium: entry.medium,
      low: entry.low,
      total: entry.critical + entry.high + entry.medium + entry.low,
    }));
  }, [data]);

  const kpiCards = useMemo(() => {
    const open = data?.kpis.openWorkOrders;
    const mttr = data?.kpis.mttrHours;
    const uptime = data?.kpis.uptimePct;
    const stockout = data?.kpis.stockoutRisk;

    const formatDelta = (value: number | undefined, label: string) => {
      if (value == null || Number.isNaN(value)) {
        return `Δ 0${label}`;
      }
      const formatted = value >= 0 ? `+${value.toFixed(1)}` : value.toFixed(1);
      return `Δ ${formatted}${label}`;
    };

    const getDeltaType = (value: number | undefined) =>
      value && value !== 0 ? (value > 0 ? 'positive' : 'negative') : 'neutral';

    return [
      {
        key: 'open-work-orders',
        title: 'Open Work Orders',
        value: open ? open.total.toLocaleString() : '—',
        delta: formatDelta(open?.delta7d, '% vs prior 7d'),
        deltaType: getDeltaType(open?.delta7d),
        description: open
          ? `Priority mix: ${open.byPriority.high} high / ${open.byPriority.critical} critical`
          : undefined,
        icon: <ClipboardList className="h-6 w-6" />,
      },
      {
        key: 'mttr',
        title: 'MTTR (hours)',
        value: mttr ? mttr.value.toFixed(2) : '—',
        delta: formatDelta(mttr?.delta30d, '% vs prior 30d'),
        deltaType: getDeltaType(mttr?.delta30d),
        description: 'Mean time to repair across completed work orders.',
        icon: <Wrench className="h-6 w-6" />,
      },
      {
        key: 'uptime',
        title: 'Asset Uptime',
        value: uptime ? `${uptime.value.toFixed(1)}%` : '—',
        delta: formatDelta(uptime?.delta30d, ' pts vs prior 30d'),
        deltaType: getDeltaType(uptime?.delta30d),
        description: 'Rolling uptime percentage across monitored assets.',
        icon: <Building2 className="h-6 w-6" />,
      },
      {
        key: 'stockout',
        title: 'Stockout Risk',
        value: stockout ? stockout.count.toLocaleString() : '—',
        delta: stockout
          ? `${stockout.items.length} parts at or below minimum`
          : 'Inventory checks pending',
        deltaType: stockout && stockout.count > 0 ? 'negative' : 'positive',
        description: 'Parts flagged below minimum stocking thresholds.',
        icon: <ShieldCheck className="h-6 w-6" />,
      },
    ];
  }, [data]);

  const errorMessage = error instanceof Error ? error.message : 'Backend unavailable';
=======
    data: metrics,
    isLoading: metricsLoading,
    isError: metricsError,
    error: metricsErrorDetails,
    refetch: refetchMetrics,
  } = useQuery<DashboardMetrics>({
    queryKey: ['dashboard', 'metrics'],
    queryFn: () => api.get<DashboardMetrics>('/dashboard/metrics'),
    staleTime: 30_000,
    retry: false,
  });

  const {
    data: previewOrders,
    isLoading: previewLoading,
    isError: previewError,
  } = useQuery<WorkOrderRecord[]>({
    queryKey: ['dashboard', 'work-orders-preview'],
    queryFn: async () => {
      const response = await api.get<unknown>('/work-orders');
      return normalizeWorkOrders(response).slice(0, 8);
    },
    staleTime: 60_000,
    retry: false,
  });

  const workOrders = previewOrders ?? [];

  const kpiCards = useMemo(
    () => [
      {
        title: 'Active Work Orders',
        value: metrics ? formatNumber(metrics.kpis.openWorkOrders.total) : '—',
        delta: metrics ? formatDelta(metrics.kpis.openWorkOrders.delta7d, '% vs last 7d') : undefined,
        deltaType: metrics ? deltaType(metrics.kpis.openWorkOrders.delta7d) : ('neutral' as const),
        description: metrics
          ? `${metrics.kpis.openWorkOrders.byPriority.critical} critical · ${metrics.kpis.openWorkOrders.byPriority.high} high`
          : undefined,
        sparkline: metrics ? prioritySparkline(metrics.kpis.openWorkOrders.byPriority) : [],
        icon: <ClipboardList className="w-6 h-6" />,
      },
      {
        title: 'Asset Uptime',
        value: metrics ? `${formatNumber(metrics.kpis.uptimePct.value, { minimumFractionDigits: 1, maximumFractionDigits: 1 })}%` : '—',
        delta: metrics ? formatDelta(metrics.kpis.uptimePct.delta30d, '% vs prev 30d') : undefined,
        deltaType: metrics ? deltaType(metrics.kpis.uptimePct.delta30d) : ('neutral' as const),
        sparkline: metrics ? Array(7).fill(metrics.kpis.uptimePct.value) : [],
        icon: <ShieldCheck className="w-6 h-6" />,
      },
      {
        title: 'Mean Time to Repair',
        value: metrics
          ? formatNumber(metrics.kpis.mttrHours.value, { minimumFractionDigits: 1, maximumFractionDigits: 1 })
          : '—',
        delta: metrics ? formatDelta(metrics.kpis.mttrHours.delta30d, ' hrs vs prev 30d') : undefined,
        deltaType: metrics ? mttrDeltaType(metrics.kpis.mttrHours.delta30d) : ('neutral' as const),
        sparkline: metrics ? Array(7).fill(metrics.kpis.mttrHours.value) : [],
        icon: <Users className="w-6 h-6" />,
      },
      {
        title: 'Stockout Risk',
        value: metrics ? formatNumber(metrics.kpis.stockoutRisk.count) : '—',
        delta: undefined,
        deltaType: 'neutral' as const,
        description:
          metrics && metrics.kpis.stockoutRisk.items.length > 0
            ? `Watch ${metrics.kpis.stockoutRisk.items.slice(0, 2).map((item) => item.name).join(', ')}`
            : undefined,
        sparkline: metrics ? Array(7).fill(metrics.kpis.stockoutRisk.count) : [],
        icon: <Building2 className="w-6 h-6" />,
      },
    ],
    [metrics]
  );

  const metricsErrorMessage = metricsErrorDetails instanceof Error ? metricsErrorDetails.message : 'Unable to load metrics';
>>>>>>> 925484aa

  return (
    <div className="space-y-10">
      {isError && (
        <div className="flex items-start gap-3 rounded-3xl border border-danger/40 bg-danger/5 p-5 text-sm text-danger">
          <AlertTriangle className="mt-0.5 h-5 w-5 flex-shrink-0" />
          <div>
            <p className="text-base font-semibold">Unable to load dashboard metrics</p>
            <p className="mt-1 text-danger/80">{errorMessage}</p>
          </div>
        </div>
      )}
      <header className="flex flex-wrap items-end justify-between gap-4">
        <div>
          <p className="text-xs font-semibold tracking-widest uppercase text-mutedfg">Today</p>
          <h1 className="text-3xl font-semibold text-fg">Operational Command Center</h1>
          <p className="max-w-2xl mt-2 text-sm text-mutedfg">
            Monitor your asset health, respond to high-impact alerts, and keep work moving without disruption.
          </p>
        </div>
        <button className="inline-flex items-center gap-2 rounded-2xl border border-border bg-white/80 px-4 py-2 text-sm font-semibold text-fg shadow-sm transition hover:-translate-y-0.5 hover:shadow-lg">
          <Wrench className="w-4 h-4" />
          Create Work Order
        </button>
      </header>
      {metricsError && (
        <div className="px-4 py-4 text-sm border rounded-3xl border-danger/30 bg-danger/10 text-danger">
          <div className="flex flex-wrap items-center justify-between gap-3">
            <p className="font-semibold">We couldn’t refresh the dashboard metrics.</p>
            <button
              type="button"
              onClick={() => refetchMetrics()}
              className="px-3 py-1 text-xs font-semibold transition border rounded-full border-danger/30 text-danger hover:bg-danger/10"
            >
              Retry
            </button>
          </div>
          <p className="mt-2 text-xs text-danger/80">{metricsErrorMessage}</p>
        </div>
      )}
      <section className="grid grid-cols-1 gap-6 md:grid-cols-2 xl:grid-cols-4">
<<<<<<< HEAD
        {kpiCards.map(({ key, ...card }) => (
          <KPICard key={key} {...card} loading={isLoading && !data} />
=======
        {kpiCards.map((kpi) => (
          <KPICard key={kpi.title} {...kpi} loading={metricsLoading} />
>>>>>>> 925484aa
        ))}
      </section>
      <section className="grid grid-cols-1 gap-6 xl:grid-cols-[1.65fr_1fr]">
        <div className="p-6 border shadow-xl rounded-3xl border-border bg-surface">
          <div className="flex items-center justify-between">
            <div>
              <h2 className="text-lg font-semibold text-fg">Open work orders</h2>
              <p className="text-sm text-mutedfg">Status and priority mix for the selected reporting window.</p>
            </div>
            <a href="/work-orders" className="inline-flex items-center gap-1 text-sm font-semibold text-brand">
              View board
              <ArrowRight className="w-4 h-4" />
            </a>
          </div>
          <div className="mt-6">
            {previewError && (
              <div className="px-4 py-3 mb-4 text-sm border rounded-2xl border-danger/20 bg-danger/10 text-danger">
                Unable to load work order preview. Visit the work orders board for the latest details.
              </div>
            )}
            <ProTable
<<<<<<< HEAD
              data={priorityRows}
              columns={columns}
              loading={isLoading && !priorityRows.length}
              getRowId={(row) => row.status}
              emptyState={
                <EmptyState
                  title="No work order activity"
                  description="Metrics will appear once data is available for this period."
                  icon={<ClipboardList className="h-8 w-8" />}
                />
              }
=======
              data={workOrders}
              columns={columns}
              loading={previewLoading}
              getRowId={(row) => row.id}
              rowActions={(row) => (
                <a href={`/work-orders/${row.id}`} className="text-sm font-semibold text-brand">
                  Inspect
                </a>
              )}
              emptyState={<EmptyState title="No work orders" description="You’re all caught up for now." icon={<ClipboardList className="w-8 h-8" />} />}
>>>>>>> 925484aa
            />
          </div>
        </div>
        <div className="space-y-6">
          <div className="p-6 border shadow-xl rounded-3xl border-border bg-surface">
            <h3 className="text-lg font-semibold text-fg">Recent activity</h3>
            <ul className="mt-4 space-y-5">
              {activity.map((item) => (
                <li
                  key={item.title}
                  className="rounded-2xl border border-border/60 bg-white/70 p-4 shadow-sm transition hover:-translate-y-0.5 hover:shadow-lg dark:bg-muted/70"
                >
                  <p className="text-sm font-semibold text-fg">{item.title}</p>
                  <p className="text-xs text-mutedfg">{item.time}</p>
                  <p className="mt-2 text-sm text-mutedfg">{item.description}</p>
                </li>
              ))}
            </ul>
          </div>
          <div className="p-6 border shadow-xl rounded-3xl border-border bg-danger/5">
            <div className="flex items-center gap-3 text-danger">
              <BellRing className="w-5 h-5" />
              <h3 className="text-lg font-semibold">Alerts feed</h3>
            </div>
            <ul className="mt-4 space-y-4">
              {alerts.map((alert) => (
<<<<<<< HEAD
                <li
                  key={alert.title}
                  className="rounded-2xl border border-danger/20 bg-white/70 p-4 text-sm text-danger shadow-sm dark:bg-muted/70"
                >
=======
                <li key={alert.title} className="p-4 text-sm border shadow-sm rounded-2xl border-danger/20 bg-white/70 text-danger dark:bg-muted/70">
>>>>>>> 925484aa
                  <p className="font-semibold">{alert.title}</p>
                  <p className="mt-1 text-xs text-danger/80">Severity: {alert.severity}</p>
                  <p className="mt-2 text-danger/90">{alert.body}</p>
                </li>
              ))}
            </ul>
          </div>
        </div>
      </section>
    </div>
  );
}<|MERGE_RESOLUTION|>--- conflicted
+++ resolved
@@ -1,40 +1,20 @@
 import { useMemo } from 'react';
 import { useQuery } from '@tanstack/react-query';
-<<<<<<< HEAD
-import {
-  AlertTriangle,
-  ArrowRight,
-  BellRing,
-  Building2,
-  ClipboardList,
-  ShieldCheck,
-  Wrench,
-} from 'lucide-react';
-=======
 import { ArrowRight, BellRing, Building2, ClipboardList, ShieldCheck, Users, Wrench } from 'lucide-react';
->>>>>>> 925484aa
 import { KPICard } from '../components/premium/KPICard';
 import { DataBadge } from '../components/premium/DataBadge';
 import { ProTable, type ProTableColumn } from '../components/premium/ProTable';
 import { EmptyState } from '../components/premium/EmptyState';
 import { api } from '../lib/api';
-<<<<<<< HEAD
-
-=======
 import { normalizeWorkOrders, type WorkOrderRecord } from '../lib/workOrders';
 
 type PriorityBuckets = Record<'critical' | 'high' | 'medium' | 'low', number>;
 
->>>>>>> 925484aa
 interface DashboardMetrics {
   kpis: {
     openWorkOrders: {
       total: number;
-<<<<<<< HEAD
-      byPriority: Record<'critical' | 'high' | 'medium' | 'low', number>;
-=======
       byPriority: PriorityBuckets;
->>>>>>> 925484aa
       delta7d: number;
     };
     mttrHours: {
@@ -55,49 +35,6 @@
       }>;
     };
   };
-<<<<<<< HEAD
-  charts: {
-    workOrdersByStatusPriority: Array<{
-      status: string;
-      critical: number;
-      high: number;
-      medium: number;
-      low: number;
-    }>;
-  };
-}
-
-interface StatusPriorityRow {
-  status: string;
-  critical: number;
-  high: number;
-  medium: number;
-  low: number;
-  total: number;
-}
-
-const statusBadgeMap: Record<string, { status: string; label: string }> = {
-  requested: { status: 'open', label: 'Requested' },
-  approved: { status: 'assigned', label: 'Approved' },
-  assigned: { status: 'assigned', label: 'Assigned' },
-  in_progress: { status: 'in progress', label: 'In Progress' },
-  'in progress': { status: 'in progress', label: 'In Progress' },
-  completed: { status: 'completed', label: 'Completed' },
-  cancelled: { status: 'cancelled', label: 'Cancelled' },
-};
-
-const columns: ProTableColumn<StatusPriorityRow>[] = [
-  {
-    key: 'status',
-    header: 'Status',
-    accessor: (row) => {
-      const badge = statusBadgeMap[row.status.toLowerCase()] ?? {
-        status: 'scheduled',
-        label: row.status,
-      };
-      return <DataBadge status={badge.status} label={badge.label} />;
-    },
-=======
 }
 
 function formatNumber(value: number | undefined, options?: Intl.NumberFormatOptions) {
@@ -149,19 +86,12 @@
     key: 'status',
     header: 'Status',
     accessor: (row) => <DataBadge status={row.statusLabel} />
->>>>>>> 925484aa
   },
   { key: 'critical', header: 'Critical', align: 'right' },
   { key: 'high', header: 'High', align: 'right' },
   { key: 'medium', header: 'Medium', align: 'right' },
   { key: 'low', header: 'Low', align: 'right' },
   {
-<<<<<<< HEAD
-    key: 'total',
-    header: 'Total',
-    align: 'right',
-  },
-=======
     key: 'priority',
     header: 'Priority',
     accessor: (row) => <DataBadge status={row.priorityLabel} />
@@ -172,7 +102,6 @@
     accessor: (row) => row.assignee ?? 'Unassigned'
   },
   { key: 'dueDate', header: 'Due', accessor: (row) => (row.dueDate ? formatDate(row.dueDate) : '—') }
->>>>>>> 925484aa
 ];
 
 const activity = [
@@ -208,95 +137,6 @@
 
 export default function Dashboard() {
   const {
-<<<<<<< HEAD
-    data,
-    isLoading,
-    isError,
-    error,
-  } = useQuery<DashboardMetrics>({
-    queryKey: ['dashboard', 'metrics'],
-    queryFn: () => api.get<DashboardMetrics>('/dashboard/metrics'),
-    retry: 0,
-  });
-
-  const priorityRows = useMemo<StatusPriorityRow[]>(() => {
-    if (!data?.charts.workOrdersByStatusPriority) {
-      return [];
-    }
-
-    return data.charts.workOrdersByStatusPriority.map((entry) => ({
-      status: entry.status,
-      critical: entry.critical,
-      high: entry.high,
-      medium: entry.medium,
-      low: entry.low,
-      total: entry.critical + entry.high + entry.medium + entry.low,
-    }));
-  }, [data]);
-
-  const kpiCards = useMemo(() => {
-    const open = data?.kpis.openWorkOrders;
-    const mttr = data?.kpis.mttrHours;
-    const uptime = data?.kpis.uptimePct;
-    const stockout = data?.kpis.stockoutRisk;
-
-    const formatDelta = (value: number | undefined, label: string) => {
-      if (value == null || Number.isNaN(value)) {
-        return `Δ 0${label}`;
-      }
-      const formatted = value >= 0 ? `+${value.toFixed(1)}` : value.toFixed(1);
-      return `Δ ${formatted}${label}`;
-    };
-
-    const getDeltaType = (value: number | undefined) =>
-      value && value !== 0 ? (value > 0 ? 'positive' : 'negative') : 'neutral';
-
-    return [
-      {
-        key: 'open-work-orders',
-        title: 'Open Work Orders',
-        value: open ? open.total.toLocaleString() : '—',
-        delta: formatDelta(open?.delta7d, '% vs prior 7d'),
-        deltaType: getDeltaType(open?.delta7d),
-        description: open
-          ? `Priority mix: ${open.byPriority.high} high / ${open.byPriority.critical} critical`
-          : undefined,
-        icon: <ClipboardList className="h-6 w-6" />,
-      },
-      {
-        key: 'mttr',
-        title: 'MTTR (hours)',
-        value: mttr ? mttr.value.toFixed(2) : '—',
-        delta: formatDelta(mttr?.delta30d, '% vs prior 30d'),
-        deltaType: getDeltaType(mttr?.delta30d),
-        description: 'Mean time to repair across completed work orders.',
-        icon: <Wrench className="h-6 w-6" />,
-      },
-      {
-        key: 'uptime',
-        title: 'Asset Uptime',
-        value: uptime ? `${uptime.value.toFixed(1)}%` : '—',
-        delta: formatDelta(uptime?.delta30d, ' pts vs prior 30d'),
-        deltaType: getDeltaType(uptime?.delta30d),
-        description: 'Rolling uptime percentage across monitored assets.',
-        icon: <Building2 className="h-6 w-6" />,
-      },
-      {
-        key: 'stockout',
-        title: 'Stockout Risk',
-        value: stockout ? stockout.count.toLocaleString() : '—',
-        delta: stockout
-          ? `${stockout.items.length} parts at or below minimum`
-          : 'Inventory checks pending',
-        deltaType: stockout && stockout.count > 0 ? 'negative' : 'positive',
-        description: 'Parts flagged below minimum stocking thresholds.',
-        icon: <ShieldCheck className="h-6 w-6" />,
-      },
-    ];
-  }, [data]);
-
-  const errorMessage = error instanceof Error ? error.message : 'Backend unavailable';
-=======
     data: metrics,
     isLoading: metricsLoading,
     isError: metricsError,
@@ -373,12 +213,11 @@
   );
 
   const metricsErrorMessage = metricsErrorDetails instanceof Error ? metricsErrorDetails.message : 'Unable to load metrics';
->>>>>>> 925484aa
 
   return (
     <div className="space-y-10">
       {isError && (
-        <div className="flex items-start gap-3 rounded-3xl border border-danger/40 bg-danger/5 p-5 text-sm text-danger">
+        <div className="flex items-start gap-3 p-5 text-sm border rounded-3xl border-danger/40 bg-danger/5 text-danger">
           <AlertTriangle className="mt-0.5 h-5 w-5 flex-shrink-0" />
           <div>
             <p className="text-base font-semibold">Unable to load dashboard metrics</p>
@@ -415,13 +254,8 @@
         </div>
       )}
       <section className="grid grid-cols-1 gap-6 md:grid-cols-2 xl:grid-cols-4">
-<<<<<<< HEAD
-        {kpiCards.map(({ key, ...card }) => (
-          <KPICard key={key} {...card} loading={isLoading && !data} />
-=======
         {kpiCards.map((kpi) => (
           <KPICard key={kpi.title} {...kpi} loading={metricsLoading} />
->>>>>>> 925484aa
         ))}
       </section>
       <section className="grid grid-cols-1 gap-6 xl:grid-cols-[1.65fr_1fr]">
@@ -443,19 +277,6 @@
               </div>
             )}
             <ProTable
-<<<<<<< HEAD
-              data={priorityRows}
-              columns={columns}
-              loading={isLoading && !priorityRows.length}
-              getRowId={(row) => row.status}
-              emptyState={
-                <EmptyState
-                  title="No work order activity"
-                  description="Metrics will appear once data is available for this period."
-                  icon={<ClipboardList className="h-8 w-8" />}
-                />
-              }
-=======
               data={workOrders}
               columns={columns}
               loading={previewLoading}
@@ -466,7 +287,6 @@
                 </a>
               )}
               emptyState={<EmptyState title="No work orders" description="You’re all caught up for now." icon={<ClipboardList className="w-8 h-8" />} />}
->>>>>>> 925484aa
             />
           </div>
         </div>
@@ -493,14 +313,7 @@
             </div>
             <ul className="mt-4 space-y-4">
               {alerts.map((alert) => (
-<<<<<<< HEAD
-                <li
-                  key={alert.title}
-                  className="rounded-2xl border border-danger/20 bg-white/70 p-4 text-sm text-danger shadow-sm dark:bg-muted/70"
-                >
-=======
                 <li key={alert.title} className="p-4 text-sm border shadow-sm rounded-2xl border-danger/20 bg-white/70 text-danger dark:bg-muted/70">
->>>>>>> 925484aa
                   <p className="font-semibold">{alert.title}</p>
                   <p className="mt-1 text-xs text-danger/80">Severity: {alert.severity}</p>
                   <p className="mt-2 text-danger/90">{alert.body}</p>
