--- conflicted
+++ resolved
@@ -1,17 +1,4 @@
 import { useCallback, useEffect, useMemo, useState } from 'react';
-<<<<<<< HEAD
-import { useMutation, useQuery, useQueryClient } from '@tanstack/react-query';
-import {
-  Building2,
-  Filter,
-  LayoutGrid,
-  List,
-  Loader2,
-  MapPin,
-  Plus,
-  Search,
-  ShieldCheck,
-=======
 import { useSearchParams } from 'react-router-dom';
 import { useForm } from 'react-hook-form';
 import { z } from 'zod';
@@ -27,34 +14,14 @@
   Pencil,
   Plus,
   Search,
->>>>>>> cadf5d8e
   SlidersHorizontal,
   Trash2,
   Wrench,
 } from 'lucide-react';
-<<<<<<< HEAD
-
-=======
->>>>>>> cadf5d8e
 import { DataBadge } from '../components/premium/DataBadge';
 import { SlideOver } from '../components/premium/SlideOver';
 import { ProTable, type ProTableColumn } from '../components/premium/ProTable';
 import { FilterBar, type FilterDefinition } from '../components/premium/FilterBar';
-<<<<<<< HEAD
-import { api } from '../lib/api';
-import { cn, formatCurrency, formatDate } from '../lib/utils';
-import type { AssetLifecycle, AssetStatus, AssetSummary, AssetTree } from '../../shared/types/asset';
-
-interface BomLineDraft {
-  id?: string;
-  clientId: string;
-  reference: string;
-  description: string;
-  quantity: string;
-  unit: string;
-  notes: string;
-}
-=======
 import { Button } from '../components/ui/button';
 import { useToast } from '../components/ui/toast';
 import { useCan } from '../lib/rbac';
@@ -64,76 +31,9 @@
 const assetStatuses = ['operational', 'maintenance', 'down', 'retired', 'decommissioned'] as const;
 
 type AssetStatus = (typeof assetStatuses)[number];
->>>>>>> cadf5d8e
 
 interface AssetFormState {
   id: string;
-<<<<<<< HEAD
-  code: string;
-  name: string;
-  status: AssetStatus;
-  manufacturer: string;
-  modelNumber: string;
-  serialNumber: string;
-  purchaseDate: string;
-  commissionedAt: string;
-  warrantyExpiresAt: string;
-  warrantyProvider: string;
-  warrantyContact: string;
-  warrantyNotes: string;
-  cost: string;
-  criticality: string;
-  bomLines: BomLineDraft[];
-}
-
-interface AssetTableRow {
-  id: string;
-  code: string;
-  name: string;
-  status: AssetStatus;
-  siteId: string;
-  site: string;
-  area: string;
-  line: string;
-  station: string;
-  manufacturer: string;
-  criticalityBadge: 'low' | 'medium' | 'high';
-  warrantyExpires: string;
-}
-
-const statusOptions: { value: AssetStatus; label: string }[] = [
-  { value: 'operational', label: 'Operational' },
-  { value: 'maintenance', label: 'Maintenance' },
-  { value: 'down', label: 'Down' },
-  { value: 'retired', label: 'Retired' },
-  { value: 'decommissioned', label: 'Decommissioned' },
-];
-
-const criticalityOptions = [
-  { value: '1', label: 'Low' },
-  { value: '2', label: 'Medium' },
-  { value: '3', label: 'High' },
-];
-
-const emptyDraft: AssetFormState = {
-  id: '',
-  code: '',
-  name: '',
-  status: 'operational',
-  manufacturer: '',
-  modelNumber: '',
-  serialNumber: '',
-  purchaseDate: '',
-  commissionedAt: '',
-  warrantyExpiresAt: '',
-  warrantyProvider: '',
-  warrantyContact: '',
-  warrantyNotes: '',
-  cost: '',
-  criticality: '3',
-  bomLines: [],
-};
-=======
   code: string;
   name: string;
   status: AssetStatus;
@@ -224,7 +124,6 @@
   { key: 'location', label: 'Location', type: 'text', placeholder: 'Plant or area', testId: 'asset-filter-location' },
   { key: 'category', label: 'Category', type: 'text', placeholder: 'Category', testId: 'asset-filter-category' },
 ];
->>>>>>> cadf5d8e
 
 const columns: ProTableColumn<AssetTableRow>[] = [
   { key: 'code', header: 'Tag' },
@@ -233,344 +132,6 @@
   { key: 'area', header: 'Area' },
   { key: 'line', header: 'Line' },
   {
-<<<<<<< HEAD
-    key: 'status',
-    header: 'Status',
-    accessor: (row) => <DataBadge status={row.status} />,
-  },
-  {
-    key: 'criticalityBadge',
-    header: 'Criticality',
-    accessor: (row) => <DataBadge status={row.criticalityBadge} />,
-  },
-  { key: 'warrantyExpires', header: 'Warranty', accessor: (row) => row.warrantyExpires || '—' },
-];
-
-function getCriticalityBadge(value: number | null | undefined): 'low' | 'medium' | 'high' {
-  if (value != null && value <= 1) return 'low';
-  if (value != null && value >= 3) return 'high';
-  return 'medium';
-}
-
-function createClientId(): string {
-  return `bom-${Math.random().toString(36).slice(2, 10)}`;
-}
-
-function toDraft(lifecycle: AssetLifecycle): AssetFormState {
-  return {
-    id: lifecycle.id,
-    code: lifecycle.code,
-    name: lifecycle.name,
-    status: lifecycle.status,
-    manufacturer: lifecycle.manufacturer ?? '',
-    modelNumber: lifecycle.modelNumber ?? '',
-    serialNumber: lifecycle.serialNumber ?? '',
-    purchaseDate: lifecycle.purchaseDate ? lifecycle.purchaseDate.slice(0, 10) : '',
-    commissionedAt: lifecycle.commissionedAt ? lifecycle.commissionedAt.slice(0, 10) : '',
-    warrantyExpiresAt: lifecycle.warrantyExpiresAt ? lifecycle.warrantyExpiresAt.slice(0, 10) : '',
-    warrantyProvider: lifecycle.warrantyProvider ?? '',
-    warrantyContact: lifecycle.warrantyContact ?? '',
-    warrantyNotes: lifecycle.warrantyNotes ?? '',
-    cost: lifecycle.cost != null ? String(lifecycle.cost) : '',
-    criticality: String(lifecycle.criticality ?? 3),
-    bomLines: lifecycle.bomLines.map((line) => ({
-      id: line.id,
-      clientId: line.id ?? createClientId(),
-      reference: line.reference,
-      description: line.description,
-      quantity: line.quantity != null ? String(line.quantity) : '',
-      unit: line.unit ?? '',
-      notes: line.notes ?? '',
-    })),
-  };
-}
-
-function buildTableRows(assets: AssetSummary[]): AssetTableRow[] {
-  return assets.map((asset) => ({
-    id: asset.id,
-    code: asset.code,
-    name: asset.name,
-    status: asset.status,
-    siteId: asset.site?.id ?? 'unassigned',
-    site: asset.site?.name ?? 'Unassigned',
-    area: asset.area?.name ?? '—',
-    line: asset.line?.name ?? '—',
-    station: asset.station?.name ?? '—',
-    manufacturer: asset.manufacturer ?? '—',
-    criticalityBadge: getCriticalityBadge(asset.criticality),
-    warrantyExpires: asset.warrantyExpiresAt ? formatDate(asset.warrantyExpiresAt) : '—',
-  }));
-}
-
-function countAssetsInStation(station: AssetTree['sites'][number]['areas'][number]['lines'][number]['stations'][number]): number {
-  return station.assets.length;
-}
-
-function countAssetsInLine(line: AssetTree['sites'][number]['areas'][number]['lines'][number]): number {
-  return line.stations.reduce((sum, station) => sum + countAssetsInStation(station), 0);
-}
-
-function countAssetsInArea(area: AssetTree['sites'][number]['areas'][number]): number {
-  return area.lines.reduce((sum, line) => sum + countAssetsInLine(line), 0);
-}
-
-function countAssetsInSite(site: AssetTree['sites'][number]): number {
-  return site.areas.reduce((sum, area) => sum + countAssetsInArea(area), 0);
-}
-
-export default function Assets() {
-  const queryClient = useQueryClient();
-  const [values, setValues] = useState<Record<string, string>>({ search: '' });
-  const [view, setView] = useState<'table' | 'cards'>('table');
-  const [showDrawer, setShowDrawer] = useState(false);
-  const [selectedAssetId, setSelectedAssetId] = useState<string | null>(null);
-  const [draft, setDraft] = useState<AssetFormState>(emptyDraft);
-  const [formError, setFormError] = useState<string | null>(null);
-
-  const { data: hierarchyData, isLoading: hierarchyLoading } = useQuery<AssetTree>({
-    queryKey: ['assetHierarchy'],
-    queryFn: () => api.get<AssetTree>('/assets/hierarchy'),
-    staleTime: 60_000,
-  });
-
-  const { data: assetsResponse, isFetching: assetsFetching } = useQuery<{ assets: AssetSummary[] }>({
-    queryKey: ['assets'],
-    queryFn: () => api.get<{ assets: AssetSummary[] }>('/assets'),
-    staleTime: 30_000,
-  });
-
-  const tableRows = useMemo(() => buildTableRows(assetsResponse?.assets ?? []), [assetsResponse]);
-
-  const siteOptions = useMemo(() => {
-    const unique = new Map<string, string>();
-    tableRows.forEach((row) => {
-      if (!unique.has(row.siteId)) {
-        unique.set(row.siteId, row.site);
-      }
-    });
-    return Array.from(unique.entries()).map(([value, label]) => ({ value, label }));
-  }, [tableRows]);
-
-  const filters: FilterDefinition[] = useMemo(
-    () => [
-      { key: 'site', label: 'Site', type: 'select', options: siteOptions },
-      { key: 'status', label: 'Status', type: 'select', options: statusOptions.map(({ value, label }) => ({ value, label })) },
-      { key: 'criticality', label: 'Criticality', type: 'select', options: criticalityOptions },
-    ],
-    [siteOptions],
-  );
-
-  const filteredRows = useMemo(() => {
-    const search = (values.search ?? '').toLowerCase();
-    const siteFilter = values.site ?? '';
-    const statusFilter = values.status ?? '';
-    const criticalityFilter = values.criticality ?? '';
-
-    return tableRows.filter((row) => {
-      const matchesSearch = search
-        ? [row.name, row.code, row.manufacturer, row.site, row.line, row.station]
-            .filter(Boolean)
-            .some((field) => field.toLowerCase().includes(search))
-        : true;
-      const matchesSite = siteFilter ? row.siteId === siteFilter : true;
-      const matchesStatus = statusFilter ? row.status === statusFilter : true;
-      const matchesCriticality = criticalityFilter
-        ? row.criticalityBadge ===
-          (criticalityFilter === '1' ? 'low' : criticalityFilter === '2' ? 'medium' : 'high')
-        : true;
-
-      return matchesSearch && matchesSite && matchesStatus && matchesCriticality;
-    });
-  }, [tableRows, values]);
-
-  const { data: lifecycle, isLoading: lifecycleLoading, isError: lifecycleError } = useQuery<AssetLifecycle>({
-    queryKey: ['asset-lifecycle', selectedAssetId],
-    enabled: Boolean(selectedAssetId),
-    queryFn: async () => {
-      if (!selectedAssetId) {
-        throw new Error('Asset id required');
-      }
-      return api.get<AssetLifecycle>(`/assets/${selectedAssetId}/lifecycle`);
-    },
-  });
-
-  useEffect(() => {
-    if (!showDrawer) {
-      setSelectedAssetId(null);
-      setDraft(emptyDraft);
-      setFormError(null);
-    }
-  }, [showDrawer]);
-
-  useEffect(() => {
-    if (!selectedAssetId) {
-      setDraft(emptyDraft);
-    } else {
-      setDraft({ ...emptyDraft, id: selectedAssetId });
-    }
-  }, [selectedAssetId]);
-
-  useEffect(() => {
-    if (lifecycle) {
-      setDraft(toDraft(lifecycle));
-      setFormError(null);
-    }
-  }, [lifecycle]);
-
-  const updateAssetMutation = useMutation({
-    mutationFn: async (payload: Record<string, unknown>) => {
-      if (!selectedAssetId) {
-        throw new Error('Select an asset to update its lifecycle.');
-      }
-      return api.patch<AssetLifecycle>(`/assets/${selectedAssetId}/lifecycle`, payload);
-    },
-    onSuccess: (updated) => {
-      setDraft(toDraft(updated));
-      setFormError(null);
-      void queryClient.invalidateQueries({ queryKey: ['assets'] });
-      void queryClient.invalidateQueries({ queryKey: ['assetHierarchy'] });
-      if (selectedAssetId) {
-        void queryClient.invalidateQueries({ queryKey: ['asset-lifecycle', selectedAssetId] });
-      }
-    },
-    onError: (error: unknown) => {
-      const message = error instanceof Error ? error.message : 'Failed to update asset lifecycle.';
-      setFormError(message);
-    },
-  });
-
-  const handleDrawerClose = useCallback(() => {
-    setShowDrawer(false);
-  }, []);
-
-  const handleAssetSelect = useCallback((assetId: string) => {
-    setFormError(null);
-    setSelectedAssetId(assetId);
-    setShowDrawer(true);
-  }, []);
-
-  const handleDraftChange = useCallback(<K extends keyof AssetFormState>(key: K, value: AssetFormState[K]) => {
-    setDraft((prev) => ({ ...prev, [key]: value }));
-  }, []);
-
-  const handleBomChange = useCallback((index: number, key: keyof BomLineDraft, value: string) => {
-    setDraft((prev) => {
-      const next = [...prev.bomLines];
-      next[index] = { ...next[index], [key]: value };
-      return { ...prev, bomLines: next };
-    });
-  }, []);
-
-  const handleAddBomLine = useCallback(() => {
-    setDraft((prev) => ({
-      ...prev,
-      bomLines: [
-        ...prev.bomLines,
-        {
-          clientId: createClientId(),
-          reference: '',
-          description: '',
-          quantity: '',
-          unit: '',
-          notes: '',
-        },
-      ],
-    }));
-  }, []);
-
-  const handleRemoveBomLine = useCallback((clientId: string) => {
-    setDraft((prev) => ({
-      ...prev,
-      bomLines: prev.bomLines.filter((line) => line.clientId !== clientId),
-    }));
-  }, []);
-
-  const handleSave = useCallback(() => {
-    if (!selectedAssetId) {
-      setFormError('Select an asset from the table or hierarchy to update lifecycle details.');
-      return;
-    }
-
-    const normalizedBomLines: Array<{
-      id?: string;
-      reference: string;
-      description: string;
-      quantity: number | null;
-      unit: string | null;
-      notes: string | null;
-      position: number;
-    }> = [];
-
-    for (let index = 0; index < draft.bomLines.length; index += 1) {
-      const line = draft.bomLines[index];
-      const reference = line.reference.trim();
-      const description = line.description.trim();
-
-      if (!reference || !description) {
-        continue;
-      }
-
-      const quantity = line.quantity.trim();
-      const parsedQuantity = quantity ? Number(quantity) : null;
-
-      if (quantity && Number.isNaN(parsedQuantity)) {
-        setFormError(`Invalid quantity on BOM line ${index + 1}.`);
-        return;
-      }
-
-      normalizedBomLines.push({
-        id: line.id,
-        reference,
-        description,
-        quantity: parsedQuantity,
-        unit: line.unit.trim() || null,
-        notes: line.notes.trim() || null,
-        position: index,
-      });
-    }
-
-    const costValue = draft.cost.trim();
-    const parsedCost = costValue ? Number(costValue) : null;
-
-    if (costValue && Number.isNaN(parsedCost)) {
-      setFormError('Cost must be a number.');
-      return;
-    }
-
-    const payload = {
-      name: draft.name.trim(),
-      code: draft.code.trim(),
-      status: draft.status,
-      manufacturer: draft.manufacturer.trim() || null,
-      modelNumber: draft.modelNumber.trim() || null,
-      serialNumber: draft.serialNumber.trim() || null,
-      purchaseDate: draft.purchaseDate ? new Date(draft.purchaseDate).toISOString() : null,
-      commissionedAt: draft.commissionedAt ? new Date(draft.commissionedAt).toISOString() : null,
-      warrantyExpiresAt: draft.warrantyExpiresAt ? new Date(draft.warrantyExpiresAt).toISOString() : null,
-      warrantyProvider: draft.warrantyProvider.trim() || null,
-      warrantyContact: draft.warrantyContact.trim() || null,
-      warrantyNotes: draft.warrantyNotes.trim() || null,
-      cost: parsedCost,
-      criticality: Number(draft.criticality) || 3,
-      bomLines: normalizedBomLines,
-    };
-
-    if (!payload.name) {
-      setFormError('Asset name is required.');
-      return;
-    }
-
-    if (!payload.code) {
-      setFormError('Asset tag is required.');
-      return;
-    }
-
-    setFormError(null);
-    updateAssetMutation.mutate(payload);
-  }, [draft, selectedAssetId, updateAssetMutation]);
-
-  const hierarchy = hierarchyData?.sites ?? [];
-=======
     label: 'Plant 1',
     count: 124,
     children: [
@@ -1048,7 +609,6 @@
 
   const disableBulkDelete = selectedIds.length === 0 || !canManageAssets || bulkDeleteMutation.isLoading;
   const disableCreateOrEdit = createAssetMutation.isLoading || updateAssetMutation.isLoading;
->>>>>>> cadf5d8e
 
   return (
     <div className="grid gap-6 xl:grid-cols-[320px_1fr]">
@@ -1166,33 +726,17 @@
             <div className="flex rounded-full border border-border bg-white/70 p-1 text-xs font-semibold text-mutedfg shadow-inner">
               <button
                 type="button"
-<<<<<<< HEAD
-                className={cn(
-                  'flex items-center gap-2 rounded-full px-4 py-1 transition',
-                  view === 'table' ? 'bg-brand text-white shadow' : '',
-                )}
-                onClick={() => setView('table')}
-=======
                 className={cn('flex items-center gap-2 rounded-full px-4 py-1', view === 'table' ? 'bg-brand text-white shadow' : '')}
                 onClick={() => updateSearchParam('view', 'table')}
                 data-testid="asset-view-table"
->>>>>>> cadf5d8e
               >
                 <List className="h-4 w-4" /> Table
               </button>
               <button
                 type="button"
-<<<<<<< HEAD
-                className={cn(
-                  'flex items-center gap-2 rounded-full px-4 py-1 transition',
-                  view === 'cards' ? 'bg-brand text-white shadow' : '',
-                )}
-                onClick={() => setView('cards')}
-=======
                 className={cn('flex items-center gap-2 rounded-full px-4 py-1', view === 'cards' ? 'bg-brand text-white shadow' : '')}
                 onClick={() => updateSearchParam('view', 'cards')}
                 data-testid="asset-view-cards"
->>>>>>> cadf5d8e
               >
                 <LayoutGrid className="h-4 w-4" /> Cards
               </button>
@@ -1200,61 +744,23 @@
             <button
               className="inline-flex items-center gap-2 rounded-2xl border border-border px-4 py-2 text-sm font-semibold text-fg shadow-sm transition hover:-translate-y-0.5 hover:shadow-lg"
               type="button"
-<<<<<<< HEAD
-=======
               data-testid="asset-toolbar-advanced-filters"
->>>>>>> cadf5d8e
             >
               <Filter className="h-4 w-4" /> Advanced filters
             </button>
             <button
-<<<<<<< HEAD
-              onClick={() => {
-                setSelectedAssetId(null);
-                setDraft(emptyDraft);
-                setFormError(null);
-                setShowDrawer(true);
-              }}
-              className="inline-flex items-center gap-2 rounded-2xl bg-brand px-4 py-2 text-sm font-semibold text-white shadow-lg transition hover:-translate-y-0.5 hover:shadow-xl"
-              type="button"
-=======
               onClick={openCreateDrawer}
               className="inline-flex items-center gap-2 rounded-2xl bg-brand px-4 py-2 text-sm font-semibold text-white shadow-lg transition hover:-translate-y-0.5 hover:shadow-xl disabled:cursor-not-allowed"
               type="button"
               disabled={!canManageAssets}
               title={canManageAssets ? undefined : 'You need asset manager permissions'}
               data-testid="asset-toolbar-create"
->>>>>>> cadf5d8e
             >
               <Plus className="h-4 w-4" /> Add asset
             </button>
           </div>
         </header>
         <FilterBar
-<<<<<<< HEAD
-          filters={filters}
-          values={values}
-          onChange={(key, value) => setValues((prev) => ({ ...prev, [key]: value }))}
-          sticky={false}
-        />
-        {view === 'table' ? (
-          <ProTable
-            data={filteredRows}
-            columns={columns}
-            getRowId={(row) => row.id}
-            onRowClick={(row) => handleAssetSelect(row.id)}
-            rowActions={(row) => (
-              <button
-                type="button"
-                className="rounded-full border border-border px-3 py-1 text-xs text-brand"
-                onClick={(event) => {
-                  event.stopPropagation();
-                  handleAssetSelect(row.id);
-                }}
-              >
-                Inspect
-              </button>
-=======
           filters={baseFilters}
           values={{ search, status, location, category }}
           onChange={(key, value) => updateSearchParam(key, value)}
@@ -1321,22 +827,13 @@
                   <Trash2 className="mr-1 inline h-3 w-3" /> Delete
                 </button>
               </div>
->>>>>>> cadf5d8e
             )}
             emptyState={<div className="rounded-3xl border border-border bg-surface p-10 text-center text-sm text-mutedfg">No assets match your filters.</div>}
           />
         ) : (
           <div className="grid grid-cols-1 gap-6 md:grid-cols-2 xl:grid-cols-3">
-<<<<<<< HEAD
-            {filteredRows.map((asset) => (
-              <article
-                key={asset.id}
-                className="rounded-3xl border border-border bg-surface p-6 shadow-xl transition hover:-translate-y-1 hover:shadow-2xl"
-              >
-=======
             {assets.map((asset) => (
               <article key={asset.id} className="rounded-3xl border border-border bg-surface p-6 shadow-xl transition hover:-translate-y-1 hover:shadow-2xl">
->>>>>>> cadf5d8e
                 <div className="flex items-start justify-between">
                   <div className="rounded-2xl bg-brand/10 p-3 text-brand">
                     <Wrench className="h-6 w-6" />
@@ -1348,24 +845,6 @@
                 <div className="mt-4 space-y-2 text-sm text-mutedfg">
                   <div className="flex items-center gap-2">
                     <MapPin className="h-4 w-4" />
-<<<<<<< HEAD
-                    <span>
-                      {asset.site} · {asset.line}
-                    </span>
-                  </div>
-                  <div className="flex items-center gap-2">
-                    <Building2 className="h-4 w-4" />
-                    <span>Manufacturer: {asset.manufacturer}</span>
-                  </div>
-                  <div className="flex items-center gap-2">
-                    <List className="h-4 w-4" />
-                    <span>Criticality: <DataBadge status={asset.criticalityBadge} /></span>
-                  </div>
-                </div>
-                <div className="mt-4 flex items-center justify-between rounded-2xl bg-muted/70 px-4 py-3 text-sm text-mutedfg">
-                  <span>Warranty expires</span>
-                  <span className="font-semibold text-fg">{asset.warrantyExpires}</span>
-=======
                     <span>{asset.location ?? 'Unassigned'}</span>
                   </div>
                   <div className="flex items-center gap-2">
@@ -1405,7 +884,6 @@
                   >
                     <Trash2 className="mr-2 h-4 w-4" /> Delete
                   </Button>
->>>>>>> cadf5d8e
                 </div>
                 <button
                   type="button"
@@ -1449,173 +927,6 @@
         </div>
       </section>
       <SlideOver
-<<<<<<< HEAD
-        open={showDrawer}
-        onClose={handleDrawerClose}
-        title={draft.name ? `Edit ${draft.name}` : selectedAssetId ? 'Edit asset' : 'Register asset'}
-        description="Update the bill of materials and warranty metadata to keep your asset lifecycle accurate."
-      >
-        {!selectedAssetId && lifecycleLoading && (
-          <div className="flex items-center gap-2 py-6 text-sm text-mutedfg">
-            <Loader2 className="h-4 w-4 animate-spin" /> Loading asset…
-          </div>
-        )}
-        {selectedAssetId && lifecycleLoading && (
-          <div className="flex items-center gap-2 py-6 text-sm text-mutedfg">
-            <Loader2 className="h-4 w-4 animate-spin" /> Loading asset…
-          </div>
-        )}
-        {lifecycleError && (
-          <p className="rounded-2xl border border-danger/40 bg-danger/10 p-4 text-sm text-danger">
-            Unable to load asset lifecycle data. Please try again.
-          </p>
-        )}
-        {!selectedAssetId && !lifecycleLoading && !lifecycleError && (
-          <div className="rounded-2xl border border-border bg-muted/40 p-6 text-sm text-mutedfg">
-            Select an asset from the hierarchy or table to edit lifecycle metadata, or use another workflow to register a new asset.
-          </div>
-        )}
-        {selectedAssetId && !lifecycleLoading && !lifecycleError && (
-          <form className="space-y-5">
-            <div className="grid grid-cols-1 gap-4 sm:grid-cols-2">
-              <label className="block text-sm font-semibold text-mutedfg">
-                Asset name
-                <input
-                  value={draft.name}
-                  onChange={(event) => handleDraftChange('name', event.target.value)}
-                  className="mt-2 w-full rounded-2xl border border-border bg-white px-4 py-2 text-sm text-fg shadow-inner focus:outline-none focus:ring-2 focus:ring-brand"
-                />
-              </label>
-              <label className="block text-sm font-semibold text-mutedfg">
-                Asset tag
-                <input
-                  value={draft.code}
-                  onChange={(event) => handleDraftChange('code', event.target.value)}
-                  className="mt-2 w-full rounded-2xl border border-border bg-white px-4 py-2 text-sm text-fg shadow-inner focus:outline-none focus:ring-2 focus:ring-brand"
-                />
-              </label>
-            </div>
-            <div className="grid grid-cols-1 gap-4 sm:grid-cols-2">
-              <label className="block text-sm font-semibold text-mutedfg">
-                Manufacturer
-                <input
-                  value={draft.manufacturer}
-                  onChange={(event) => handleDraftChange('manufacturer', event.target.value)}
-                  className="mt-2 w-full rounded-2xl border border-border bg-white px-4 py-2 text-sm text-fg shadow-inner focus:outline-none focus:ring-2 focus:ring-brand"
-                />
-              </label>
-              <label className="block text-sm font-semibold text-mutedfg">
-                Model number
-                <input
-                  value={draft.modelNumber}
-                  onChange={(event) => handleDraftChange('modelNumber', event.target.value)}
-                  className="mt-2 w-full rounded-2xl border border-border bg-white px-4 py-2 text-sm text-fg shadow-inner focus:outline-none focus:ring-2 focus:ring-brand"
-                />
-              </label>
-            </div>
-            <div className="grid grid-cols-1 gap-4 sm:grid-cols-2">
-              <label className="block text-sm font-semibold text-mutedfg">
-                Serial number
-                <input
-                  value={draft.serialNumber}
-                  onChange={(event) => handleDraftChange('serialNumber', event.target.value)}
-                  className="mt-2 w-full rounded-2xl border border-border bg-white px-4 py-2 text-sm text-fg shadow-inner focus:outline-none focus:ring-2 focus:ring-brand"
-                />
-              </label>
-              <label className="block text-sm font-semibold text-mutedfg">
-                Status
-                <select
-                  value={draft.status}
-                  onChange={(event) => handleDraftChange('status', event.target.value as AssetStatus)}
-                  className="mt-2 w-full rounded-2xl border border-border bg-white px-4 py-2 text-sm text-fg shadow-inner focus:outline-none focus:ring-2 focus:ring-brand"
-                >
-                  {statusOptions.map((option) => (
-                    <option key={option.value} value={option.value}>
-                      {option.label}
-                    </option>
-                  ))}
-                </select>
-              </label>
-            </div>
-            <div className="grid grid-cols-1 gap-4 sm:grid-cols-2">
-              <label className="block text-sm font-semibold text-mutedfg">
-                Criticality
-                <select
-                  value={draft.criticality}
-                  onChange={(event) => handleDraftChange('criticality', event.target.value)}
-                  className="mt-2 w-full rounded-2xl border border-border bg-white px-4 py-2 text-sm text-fg shadow-inner focus:outline-none focus:ring-2 focus:ring-brand"
-                >
-                  {criticalityOptions.map((option) => (
-                    <option key={option.value} value={option.value}>
-                      {option.label}
-                    </option>
-                  ))}
-                </select>
-              </label>
-              <label className="block text-sm font-semibold text-mutedfg">
-                Purchase cost
-                <input
-                  value={draft.cost}
-                  onChange={(event) => handleDraftChange('cost', event.target.value)}
-                  placeholder={draft.cost && Number.isFinite(Number(draft.cost)) ? formatCurrency(Number(draft.cost)) : '0.00'}
-                  className="mt-2 w-full rounded-2xl border border-border bg-white px-4 py-2 text-sm text-fg shadow-inner focus:outline-none focus:ring-2 focus:ring-brand"
-                />
-              </label>
-            </div>
-            <div className="grid grid-cols-1 gap-4 sm:grid-cols-3">
-              <label className="block text-sm font-semibold text-mutedfg">
-                Purchase date
-                <input
-                  type="date"
-                  value={draft.purchaseDate}
-                  onChange={(event) => handleDraftChange('purchaseDate', event.target.value)}
-                  className="mt-2 w-full rounded-2xl border border-border bg-white px-4 py-2 text-sm text-fg shadow-inner focus:outline-none focus:ring-2 focus:ring-brand"
-                />
-              </label>
-              <label className="block text-sm font-semibold text-mutedfg">
-                Commissioned
-                <input
-                  type="date"
-                  value={draft.commissionedAt}
-                  onChange={(event) => handleDraftChange('commissionedAt', event.target.value)}
-                  className="mt-2 w-full rounded-2xl border border-border bg-white px-4 py-2 text-sm text-fg shadow-inner focus:outline-none focus:ring-2 focus:ring-brand"
-                />
-              </label>
-              <label className="block text-sm font-semibold text-mutedfg">
-                Warranty expires
-                <input
-                  type="date"
-                  value={draft.warrantyExpiresAt}
-                  onChange={(event) => handleDraftChange('warrantyExpiresAt', event.target.value)}
-                  className="mt-2 w-full rounded-2xl border border-border bg-white px-4 py-2 text-sm text-fg shadow-inner focus:outline-none focus:ring-2 focus:ring-brand"
-                />
-              </label>
-            </div>
-            <div className="grid grid-cols-1 gap-4 sm:grid-cols-2">
-              <label className="block text-sm font-semibold text-mutedfg">
-                Warranty provider
-                <input
-                  value={draft.warrantyProvider}
-                  onChange={(event) => handleDraftChange('warrantyProvider', event.target.value)}
-                  className="mt-2 w-full rounded-2xl border border-border bg-white px-4 py-2 text-sm text-fg shadow-inner focus:outline-none focus:ring-2 focus:ring-brand"
-                />
-              </label>
-              <label className="block text-sm font-semibold text-mutedfg">
-                Warranty contact
-                <input
-                  value={draft.warrantyContact}
-                  onChange={(event) => handleDraftChange('warrantyContact', event.target.value)}
-                  className="mt-2 w-full rounded-2xl border border-border bg-white px-4 py-2 text-sm text-fg shadow-inner focus:outline-none focus:ring-2 focus:ring-brand"
-                />
-              </label>
-            </div>
-            <label className="block text-sm font-semibold text-mutedfg">
-              Warranty notes
-              <textarea
-                value={draft.warrantyNotes}
-                onChange={(event) => handleDraftChange('warrantyNotes', event.target.value)}
-                rows={3}
-=======
         open={drawerState !== null}
         onClose={closeDrawer}
         title={drawerState?.mode === 'edit' ? `Edit ${drawerState.asset.name}` : drawerState?.mode === 'view' ? drawerState.asset.name : 'Register asset'}
@@ -1702,118 +1013,12 @@
               Asset tag
               <input
                 {...form.register('code')}
->>>>>>> cadf5d8e
                 className="mt-2 w-full rounded-2xl border border-border bg-white px-4 py-2 text-sm text-fg shadow-inner focus:outline-none focus:ring-2 focus:ring-brand"
                 disabled={disableCreateOrEdit}
                 data-testid="asset-form-code"
               />
               {form.formState.errors.code && <span className="mt-1 block text-xs text-danger">{form.formState.errors.code.message}</span>}
             </label>
-<<<<<<< HEAD
-            <div className="space-y-3">
-              <div className="flex items-center justify-between">
-                <h3 className="text-sm font-semibold text-mutedfg">Bill of materials</h3>
-                <button
-                  type="button"
-                  onClick={handleAddBomLine}
-                  className="inline-flex items-center gap-2 rounded-full border border-border px-3 py-1 text-xs font-semibold text-brand"
-                >
-                  <Plus className="h-3 w-3" /> Add component
-                </button>
-              </div>
-              {draft.bomLines.length === 0 && (
-                <p className="rounded-2xl border border-dashed border-border px-4 py-3 text-xs text-mutedfg">
-                  No BOM lines yet. Add your critical components to keep maintenance ready.
-                </p>
-              )}
-              <div className="space-y-4">
-                {draft.bomLines.map((line, index) => (
-                  <div key={line.clientId} className="rounded-2xl border border-border p-4 shadow-inner">
-                    <div className="flex items-start justify-between gap-3">
-                      <div className="flex-1 space-y-3">
-                        <div className="grid grid-cols-1 gap-3 sm:grid-cols-2">
-                          <label className="block text-xs font-semibold uppercase tracking-wide text-mutedfg">
-                            Reference
-                            <input
-                              value={line.reference}
-                              onChange={(event) => handleBomChange(index, 'reference', event.target.value)}
-                              className="mt-2 w-full rounded-xl border border-border bg-white px-3 py-2 text-xs text-fg focus:outline-none focus:ring-2 focus:ring-brand"
-                            />
-                          </label>
-                          <label className="block text-xs font-semibold uppercase tracking-wide text-mutedfg">
-                            Quantity
-                            <input
-                              value={line.quantity}
-                              onChange={(event) => handleBomChange(index, 'quantity', event.target.value)}
-                              className="mt-2 w-full rounded-xl border border-border bg-white px-3 py-2 text-xs text-fg focus:outline-none focus:ring-2 focus:ring-brand"
-                            />
-                          </label>
-                        </div>
-                        <label className="block text-xs font-semibold uppercase tracking-wide text-mutedfg">
-                          Description
-                          <input
-                            value={line.description}
-                            onChange={(event) => handleBomChange(index, 'description', event.target.value)}
-                            className="mt-2 w-full rounded-xl border border-border bg-white px-3 py-2 text-xs text-fg focus:outline-none focus:ring-2 focus:ring-brand"
-                          />
-                        </label>
-                        <div className="grid grid-cols-1 gap-3 sm:grid-cols-2">
-                          <label className="block text-xs font-semibold uppercase tracking-wide text-mutedfg">
-                            Unit
-                            <input
-                              value={line.unit}
-                              onChange={(event) => handleBomChange(index, 'unit', event.target.value)}
-                              className="mt-2 w-full rounded-xl border border-border bg-white px-3 py-2 text-xs text-fg focus:outline-none focus:ring-2 focus:ring-brand"
-                            />
-                          </label>
-                          <label className="block text-xs font-semibold uppercase tracking-wide text-mutedfg">
-                            Notes
-                            <input
-                              value={line.notes}
-                              onChange={(event) => handleBomChange(index, 'notes', event.target.value)}
-                              className="mt-2 w-full rounded-xl border border-border bg-white px-3 py-2 text-xs text-fg focus:outline-none focus:ring-2 focus:ring-brand"
-                            />
-                          </label>
-                        </div>
-                      </div>
-                      <button
-                        type="button"
-                        onClick={() => handleRemoveBomLine(line.clientId)}
-                        className="rounded-full border border-border p-2 text-danger transition hover:bg-danger/10"
-                        aria-label="Remove BOM line"
-                      >
-                        <Trash2 className="h-4 w-4" />
-                      </button>
-                    </div>
-                  </div>
-                ))}
-              </div>
-            </div>
-            {formError && (
-              <p className="rounded-2xl border border-danger/40 bg-danger/10 p-4 text-sm text-danger">{formError}</p>
-            )}
-            <div className="flex flex-wrap items-center justify-between gap-2 rounded-2xl border border-border bg-muted/30 px-4 py-3 text-xs text-mutedfg">
-              <span className="flex items-center gap-2">
-                <ShieldCheck className="h-4 w-4 text-brand" /> Keep BOM and warranty data current for audit readiness.
-              </span>
-              <span>{draft.bomLines.length} components tracked</span>
-            </div>
-            <div className="flex justify-end gap-3 pt-2">
-              <button type="button" onClick={handleDrawerClose} className="rounded-2xl border border-border px-4 py-2 text-sm font-semibold text-fg">
-                Cancel
-              </button>
-              <button
-                type="button"
-                onClick={handleSave}
-                disabled={!selectedAssetId || updateAssetMutation.isPending}
-                className={cn(
-                  'inline-flex items-center gap-2 rounded-2xl bg-brand px-4 py-2 text-sm font-semibold text-white shadow-lg transition',
-                  (!selectedAssetId || updateAssetMutation.isPending) && 'opacity-70',
-                )}
-              >
-                {updateAssetMutation.isPending ? <Loader2 className="h-4 w-4 animate-spin" /> : 'Save asset'}
-              </button>
-=======
             <div className="grid grid-cols-1 gap-4 sm:grid-cols-2">
               <label className="block text-sm font-semibold text-mutedfg">
                 Location
@@ -1886,7 +1091,6 @@
               >
                 {drawerState?.mode === 'edit' ? 'Save changes' : 'Save asset'}
               </Button>
->>>>>>> cadf5d8e
             </div>
           </form>
         )}
