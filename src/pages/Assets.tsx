import { useCallback, useEffect, useMemo, useRef, useState } from 'react';
import { useSearchParams } from 'react-router-dom';
import { useForm } from 'react-hook-form';
import { z } from 'zod';
import { zodResolver } from '@hookform/resolvers/zod';
import { useMutation, useQuery, useQueryClient } from '@tanstack/react-query';
import {
  Building2,
  Loader2,
  Eye,
  Filter,
  LayoutGrid,
  List,
  MapPin,
  Pencil,
  Plus,
  Search,
  SlidersHorizontal,
  Trash2,
  Wrench,
} from 'lucide-react';
import type { AssetTree } from '../../shared/types/asset';
import { DataBadge } from '../components/premium/DataBadge';
import { SlideOver } from '../components/premium/SlideOver';
import { ProTable, type ProTableColumn } from '../components/premium/ProTable';
import { FilterBar, type FilterDefinition } from '../components/premium/FilterBar';
import { Button } from '../components/ui/button';
import { useToast } from '../components/ui/toast';
import { useCan } from '../lib/rbac';
import { api } from '../lib/api';
import {
  assetStatuses,
  type AssetRecord,
  type AssetsResponse,
  type AssetQuery,
  type SaveAssetPayload,
  createAsset as createAssetApi,
  updateAsset as updateAssetApi,
  deleteAsset as deleteAssetApi,
  listAssets,
} from '../lib/assets';
import { cn, formatCurrency } from '../lib/utils';

const assetFormSchema = z.object({
  name: z.string().min(1, 'Asset name is required'),
  code: z.string().min(1, 'Asset tag is required'),
  status: z.enum(assetStatuses, {
    errorMap: () => ({ message: 'Select a valid status' }),
  }),
  location: z
    .string()
    .optional()
    .transform((value) => value?.trim() ?? '')
    .pipe(z.string().max(120, 'Location is too long')),
  category: z
    .string()
    .optional()
    .transform((value) => value?.trim() ?? '')
    .pipe(z.string().max(120, 'Category is too long')),
  purchaseDate: z
    .string()
    .optional()
    .refine((value) => !value || !Number.isNaN(new Date(value).getTime()), 'Enter a valid date'),
  cost: z
    .string()
    .optional()
    .refine((value) => !value || !Number.isNaN(Number(value)), 'Cost must be a number'),
});

type AssetFormValues = z.infer<typeof assetFormSchema>;

type DrawerState =
  | { mode: 'create' }
  | { mode: 'edit'; asset: AssetRecord }
  | { mode: 'view'; asset: AssetRecord }
  | null;

const assetColumns: ProTableColumn<AssetRecord>[] = [
  { key: 'code', header: 'Tag' },
  { key: 'name', header: 'Asset' },
  { key: 'location', header: 'Location' },
  { key: 'category', header: 'Category' },
  {
    key: 'cost',
    header: 'Cost',
    accessor: (row) => (row.cost != null ? formatCurrency(row.cost) : '—'),
  },
  {
    key: 'status',
    header: 'Status',
    accessor: (row) => <DataBadge status={row.status} />, 
  },
  {
    key: 'updatedAt',
    header: 'Updated',
    accessor: (row) => new Date(row.updatedAt).toLocaleDateString(),
  },
];

const baseFilters: FilterDefinition[] = [
  { key: 'search', label: 'Search', type: 'search', placeholder: 'Search assets', testId: 'asset-filter-search' },
  {
    key: 'status',
    label: 'Status',
    type: 'select',
    options: assetStatuses.map((value) => ({ value, label: value.charAt(0).toUpperCase() + value.slice(1) })),
    testId: 'asset-filter-status',
  },
  { key: 'category', label: 'Category', type: 'text', placeholder: 'Category', testId: 'asset-filter-category' },
];

type HierarchyAssetPreview = Pick<AssetRecord, 'id' | 'code' | 'name'>;

interface HierarchyStation {
  id: string;
  name: string;
  assets: HierarchyAssetPreview[];
}

interface HierarchyLine {
  id: string;
  name: string;
  stations: HierarchyStation[];
}

interface HierarchyArea {
  id: string;
  name: string;
  lines: HierarchyLine[];
}

interface HierarchySite {
  id: string;
  name: string;
  areas: HierarchyArea[];
}


const countAssetsInStation = (station: HierarchyStation) => station.assets.length;

const countAssetsInLine = (line: HierarchyLine) =>
  line.stations.reduce((total, station) => total + countAssetsInStation(station), 0);

const countAssetsInArea = (area: HierarchyArea) =>
  area.lines.reduce((total, line) => total + countAssetsInLine(line), 0);

const countAssetsInSite = (site: HierarchySite) =>
  site.areas.reduce((total, area) => total + countAssetsInArea(area), 0);

<<<<<<< HEAD
=======
interface LocationPopoverOption {
  id: string;
  name: string;
  count: number;
}

interface LocationLevelSelectorProps {
  label: string;
  placeholder: string;
  options: LocationPopoverOption[];
  onSelect: (option: LocationPopoverOption | null) => void;
  disabled?: boolean;
  selected?: LocationPopoverOption | null;
  testId?: string;
}

function LocationLevelSelector({
  label,
  placeholder,
  options,
  onSelect,
  disabled = false,
  selected = null,
  testId,
}: LocationLevelSelectorProps) {
  const [open, setOpen] = useState(false);
  const triggerRef = useRef<HTMLButtonElement | null>(null);
  const popoverRef = useRef<HTMLDivElement | null>(null);

  useEffect(() => {
    if (!open) {
      return;
    }

    function handleClickOutside(event: MouseEvent) {
      if (
        triggerRef.current &&
        popoverRef.current &&
        !triggerRef.current.contains(event.target as Node) &&
        !popoverRef.current.contains(event.target as Node)
      ) {
        setOpen(false);
      }
    }

    document.addEventListener('mousedown', handleClickOutside);
    return () => document.removeEventListener('mousedown', handleClickOutside);
  }, [open]);

  useEffect(() => {
    if (disabled) {
      setOpen(false);
    }
  }, [disabled]);

  return (
    <div className="relative">
      <span className="mb-1 block text-xs font-semibold uppercase tracking-wide text-mutedfg">{label}</span>
      <button
        ref={triggerRef}
        type="button"
        onClick={() => setOpen((prev) => !prev)}
        disabled={disabled}
        className={cn(
          'flex min-w-[200px] items-center justify-between gap-2 rounded-2xl border border-border bg-white px-3 py-2 text-left text-sm font-semibold text-fg shadow-sm transition hover:-translate-y-0.5 hover:shadow-lg',
          disabled ? 'cursor-not-allowed opacity-60 hover:translate-y-0 hover:shadow-none' : '',
        )}
        data-testid={testId}
        aria-haspopup="listbox"
        aria-expanded={open}
      >
        <span className="truncate">{selected ? selected.name : placeholder}</span>
        <span className="text-xs font-semibold uppercase tracking-wide text-mutedfg">{options.length}</span>
      </button>
      {open && (
        <div
          ref={popoverRef}
          className="absolute z-50 mt-2 w-[260px] rounded-3xl border border-border bg-surface shadow-2xl"
          role="listbox"
        >
          <div className="px-4 pt-3 pb-2 text-xs font-semibold uppercase tracking-wide text-mutedfg">{label} options</div>
          <div className="max-h-64 space-y-1 overflow-auto px-2 pb-3">
            <button
              type="button"
              onClick={() => {
                onSelect(null);
                setOpen(false);
              }}
              className="flex w-full items-center justify-between rounded-2xl px-3 py-2 text-sm text-mutedfg transition hover:bg-muted/70 hover:text-fg"
            >
              <span>All {label.toLowerCase()}s</span>
            </button>
            {options.map((option) => (
              <button
                key={option.id}
                type="button"
                onClick={() => {
                  onSelect(option);
                  setOpen(false);
                }}
                className={cn(
                  'flex w-full items-center justify-between rounded-2xl px-3 py-2 text-sm transition',
                  selected?.id === option.id
                    ? 'bg-brand/10 text-brand'
                    : 'text-fg hover:bg-muted/70 hover:text-fg',
                )}
              >
                <span className="truncate">{option.name}</span>
                <span className="text-xs font-semibold uppercase tracking-wide text-mutedfg">{option.count}</span>
              </button>
            ))}
            {options.length === 0 && (
              <div className="px-3 py-2 text-xs text-mutedfg">No {label.toLowerCase()}s available.</div>
            )}
          </div>
        </div>
      )}
    </div>
  );
}

interface HierarchyBreadcrumbProps {
  site?: HierarchySite | null;
  area?: HierarchyArea | null;
  line?: HierarchyLine | null;
  onNavigate: (level: 'root' | 'site' | 'area') => void;
}

function HierarchyBreadcrumb({ site, area, line, onNavigate }: HierarchyBreadcrumbProps) {
  return (
    <nav className="flex flex-wrap items-center gap-1 text-xs font-semibold uppercase tracking-wide text-mutedfg">
      <button
        type="button"
        onClick={() => onNavigate('root')}
        className="rounded-full px-3 py-1 transition hover:bg-muted/70 hover:text-fg"
      >
        All locations
      </button>
      {site && (
        <>
          <span>/</span>
          <button
            type="button"
            onClick={() => onNavigate('site')}
            className="rounded-full px-3 py-1 transition hover:bg-muted/70 hover:text-fg"
          >
            {site.name}
          </button>
        </>
      )}
      {area && (
        <>
          <span>/</span>
          <button
            type="button"
            onClick={() => onNavigate('area')}
            className="rounded-full px-3 py-1 transition hover:bg-muted/70 hover:text-fg"
          >
            {area.name}
          </button>
        </>
      )}
      {line && (
        <>
          <span>/</span>
          <span className="rounded-full bg-brand/10 px-3 py-1 text-brand">{line.name}</span>
        </>
      )}
    </nav>
  );
}

function buildQueryString(params: Record<string, string | number | undefined | null>): string {
  const searchParams = new URLSearchParams();
  Object.entries(params).forEach(([key, value]) => {
    if (value === undefined || value === null || value === '') {
      return;
    }
    searchParams.set(key, String(value));
  });
  const qs = searchParams.toString();
  return qs ? `?${qs}` : '';
}

>>>>>>> a964e429
function useAssetFilters(searchParams: URLSearchParams) {
  const parsedPage = Number.parseInt(searchParams.get('page') ?? '1', 10);
  const parsedPageSize = Number.parseInt(searchParams.get('pageSize') ?? '10', 10);
  const page = Number.isFinite(parsedPage) && parsedPage > 0 ? parsedPage : 1;
  const rawPageSize = Number.isFinite(parsedPageSize) && parsedPageSize > 0 ? parsedPageSize : 10;
  const pageSize = Math.min(Math.max(rawPageSize, 5), 100);
  const search = searchParams.get('search') ?? '';
  const status = searchParams.get('status') ?? '';
  const location = searchParams.get('location') ?? '';
  const category = searchParams.get('category') ?? '';
  const sort = searchParams.get('sort') ?? 'createdAt:desc';
  const siteId = searchParams.get('siteId') ?? '';
  const areaId = searchParams.get('areaId') ?? '';
  const lineId = searchParams.get('lineId') ?? '';

  const filters = useMemo<AssetQuery>(
    () => ({ page, pageSize, search, status, location, category, sort }),
    [page, pageSize, search, status, location, category, sort],
  );

  return { filters, page, pageSize, search, status, location, category, sort, siteId, areaId, lineId };
}

export default function Assets() {
  const [searchParams, setSearchParams] = useSearchParams();
  const { filters, page, pageSize, search, status, location, category, siteId, areaId, lineId } =
    useAssetFilters(searchParams);
  const [drawerState, setDrawerState] = useState<DrawerState>(null);
  const [selectedIds, setSelectedIds] = useState<string[]>([]);
  const [selectedAssetId, setSelectedAssetId] = useState<string | null>(null);
  const view = (searchParams.get('view') as 'table' | 'cards') ?? 'table';
  const canManageAssets = useCan('manage', 'asset');
  const { showToast } = useToast();
  const queryClient = useQueryClient();

  const form = useForm<AssetFormValues>({
    resolver: zodResolver(assetFormSchema),
    defaultValues: {
      name: '',
      code: '',
      status: 'operational',
      location: '',
      category: '',
      purchaseDate: '',
      cost: '',
    },
  });

  const assetsQueryKey = useMemo(() => ['assets', filters] as const, [filters]);

  const { data, isLoading, isFetching } = useQuery<AssetsResponse>({
    queryKey: assetsQueryKey,
    queryFn: () => listAssets(filters),
    keepPreviousData: true,
  });

  const { data: hierarchyData, isLoading: hierarchyLoading } = useQuery<AssetTree>({
    queryKey: ['asset-hierarchy'],
    queryFn: () => api.get<AssetTree>('/hierarchy/assets'),
  });

  const hierarchy = hierarchyData?.sites ?? [];

  const assets = data?.assets ?? [];
  const meta = data?.meta ?? { page: 1, pageSize: 10, total: 0, totalPages: 1 };

  useEffect(() => {
    setSelectedIds([]);
  }, [assets]);

  useEffect(() => {
    if (!drawerState) {
      return;
    }

    if (drawerState.mode === 'create') {
      form.reset({ name: '', code: '', status: 'operational', location: '', category: '', purchaseDate: '', cost: '' });
      return;
    }

    const asset = drawerState.asset;
    form.reset({
      name: asset.name,
      code: asset.code,
      status: asset.status,
      location: asset.location ?? '',
      category: asset.category ?? '',
      purchaseDate: asset.purchaseDate ? asset.purchaseDate.slice(0, 10) : '',
      cost: asset.cost != null ? String(asset.cost) : '',
    });
  }, [drawerState, form]);

  const updateSearchParam = useCallback(
    (key: string, value: string | number | null) => {
      setSearchParams((prev) => {
        const next = new URLSearchParams(prev);
        if (value === null || value === '' || value === undefined) {
          next.delete(key);
        } else {
          next.set(key, String(value));
        }

        if (!['page', 'pageSize', 'view', 'sort'].includes(key)) {
          next.delete('page');
        }

        return next;
      });
    },
    [setSearchParams],
  );

  const handleResetFilters = () => {
    setSearchParams((prev) => {
      const next = new URLSearchParams(prev);
      ['search', 'status', 'location', 'category', 'siteId', 'areaId', 'lineId', 'page'].forEach((param) =>
        next.delete(param),
      );
      return next;
    });
  };

<<<<<<< HEAD
  const buildPayload = (values: AssetFormValues): SaveAssetPayload => ({
=======
  const setHierarchySelection = useCallback(
    (nextSiteId: string | null, nextAreaId: string | null, nextLineId: string | null) => {
      setSearchParams((prev) => {
        const next = new URLSearchParams(prev);

        const selectedSite = nextSiteId
          ? hierarchy.find((site) => site.id === nextSiteId) ?? null
          : null;
        const selectedArea =
          selectedSite && nextAreaId
            ? selectedSite.areas.find((area) => area.id === nextAreaId) ?? null
            : null;
        const selectedLine =
          selectedArea && nextLineId
            ? selectedArea.lines.find((line) => line.id === nextLineId) ?? null
            : null;

        const apply = (key: string, value: string | null) => {
          if (!value) {
            next.delete(key);
          } else {
            next.set(key, value);
          }
        };

        apply('siteId', selectedSite ? selectedSite.id : null);
        apply('areaId', selectedArea ? selectedArea.id : null);
        apply('lineId', selectedLine ? selectedLine.id : null);

        const locationLabel = selectedLine?.name ?? selectedArea?.name ?? selectedSite?.name ?? null;
        apply('location', locationLabel);

        next.delete('page');
        return next;
      });
    },
    [hierarchy, setSearchParams],
  );

  const selectedSite = useMemo(
    () => hierarchy.find((site) => site.id === siteId) ?? null,
    [hierarchy, siteId],
  );

  const selectedArea = useMemo(() => {
    if (!selectedSite) {
      return null;
    }

    return selectedSite.areas.find((area) => area.id === areaId) ?? null;
  }, [areaId, selectedSite]);

  const selectedLine = useMemo(() => {
    if (!selectedArea) {
      return null;
    }

    return selectedArea.lines.find((line) => line.id === lineId) ?? null;
  }, [lineId, selectedArea]);

  const siteOptions = useMemo<LocationPopoverOption[]>(
    () =>
      hierarchy.map((site) => ({
        id: site.id,
        name: site.name,
        count: countAssetsInSite(site),
      })),
    [hierarchy],
  );

  const areaOptions = useMemo<LocationPopoverOption[]>(() => {
    if (!selectedSite) {
      return [];
    }

    return selectedSite.areas.map((area) => ({
      id: area.id,
      name: area.name,
      count: countAssetsInArea(area),
    }));
  }, [selectedSite]);

  const lineOptions = useMemo<LocationPopoverOption[]>(() => {
    if (!selectedArea) {
      return [];
    }

    return selectedArea.lines.map((line) => ({
      id: line.id,
      name: line.name,
      count: countAssetsInLine(line),
    }));
  }, [selectedArea]);

  const selectedSiteOption = useMemo<LocationPopoverOption | null>(() => {
    if (!selectedSite) {
      return null;
    }

    return {
      id: selectedSite.id,
      name: selectedSite.name,
      count: countAssetsInSite(selectedSite),
    };
  }, [selectedSite]);

  const selectedAreaOption = useMemo<LocationPopoverOption | null>(() => {
    if (!selectedArea) {
      return null;
    }

    return {
      id: selectedArea.id,
      name: selectedArea.name,
      count: countAssetsInArea(selectedArea),
    };
  }, [selectedArea]);

  const selectedLineOption = useMemo<LocationPopoverOption | null>(() => {
    if (!selectedLine) {
      return null;
    }

    return {
      id: selectedLine.id,
      name: selectedLine.name,
      count: countAssetsInLine(selectedLine),
    };
  }, [selectedLine]);

  useEffect(() => {
    const expectedLocation = selectedLine?.name ?? selectedArea?.name ?? selectedSite?.name ?? '';
    if (!expectedLocation) {
      return;
    }

    if (location === expectedLocation) {
      return;
    }

    setSearchParams((prev) => {
      const next = new URLSearchParams(prev);
      next.set('location', expectedLocation);
      next.delete('page');
      return next;
    });
  }, [location, selectedArea, selectedLine, selectedSite, setSearchParams]);

  const buildPayload = (values: AssetFormValues) => ({
>>>>>>> a964e429
    name: values.name.trim(),
    code: values.code.trim(),
    status: values.status,
    location: values.location?.trim() || undefined,
    category: values.category?.trim() || undefined,
    purchaseDate: values.purchaseDate ? new Date(values.purchaseDate).toISOString() : undefined,
    cost: values.cost ? Number(values.cost) : undefined,
  });

  const createAssetMutation = useMutation({
    mutationFn: async (values: AssetFormValues) => {
      const payload = buildPayload(values);
      return createAssetApi(payload);
    },
    onMutate: async (values) => {
      await queryClient.cancelQueries({ queryKey: assetsQueryKey });
      const previous = queryClient.getQueryData<AssetsResponse>(assetsQueryKey);
      const optimisticAsset: AssetRecord = {
        id: `temp-${Date.now()}`,
        code: values.code,
        name: values.name,
        status: values.status,
        location: values.location || null,
        category: values.category || null,
        purchaseDate: values.purchaseDate ? new Date(values.purchaseDate).toISOString() : null,
        cost: values.cost ? Number(values.cost) : null,
        createdAt: new Date().toISOString(),
        updatedAt: new Date().toISOString(),
      };

      queryClient.setQueryData<AssetsResponse | undefined>(assetsQueryKey, (current) => {
        if (!current) {
          return {
            assets: [optimisticAsset],
            meta: { page: 1, pageSize: pageSize, total: 1, totalPages: 1 },
          };
        }

        const nextTotal = current.meta.total + 1;
        return {
          ...current,
          assets: page === 1 ? [optimisticAsset, ...current.assets].slice(0, current.meta.pageSize) : current.assets,
          meta: {
            ...current.meta,
            total: nextTotal,
            totalPages: Math.max(1, Math.ceil(nextTotal / current.meta.pageSize)),
          },
        };
      });

      return { previous, optimisticId: optimisticAsset.id };
    },
    onError: (error, _values, context) => {
      if (context?.previous) {
        queryClient.setQueryData(assetsQueryKey, context.previous);
      }
      showToast({
        title: 'Unable to create asset',
        description: error instanceof Error ? error.message : 'Unknown error',
        variant: 'error',
      });
    },
    onSuccess: (created, _values, context) => {
      queryClient.setQueryData<AssetsResponse | undefined>(assetsQueryKey, (current) => {
        if (!current) {
          return {
            assets: [created],
            meta: {
              page: 1,
              pageSize: filters.pageSize,
              total: 1,
              totalPages: 1,
            },
          };
        }
        const assetsWithReplacement = current.assets.map((asset) =>
          asset.id === context?.optimisticId ? created : asset,
        );
        const alreadyExists = assetsWithReplacement.some((asset) => asset.id === created.id);
        return {
          ...current,
          assets: alreadyExists ? assetsWithReplacement : [created, ...assetsWithReplacement],
        };
      });
      showToast({
        title: 'Asset created',
        description: `${created.name} is now tracked`,
        variant: 'success',
      });
      setDrawerState(null);
    },
    onSettled: () => {
      queryClient.invalidateQueries({ queryKey: ['assets'] });
    },
  });

  const updateAssetMutation = useMutation({
    mutationFn: async ({ id, values }: { id: string; values: AssetFormValues }) => {
      const payload = buildPayload(values);
      return updateAssetApi(id, payload);
    },
    onMutate: async ({ id, values }) => {
      await queryClient.cancelQueries({ queryKey: assetsQueryKey });
      const previous = queryClient.getQueryData<AssetsResponse>(assetsQueryKey);
      queryClient.setQueryData<AssetsResponse | undefined>(assetsQueryKey, (current) => {
        if (!current) {
          return current;
        }
        const updatedAssets = current.assets.map((asset) =>
          asset.id === id
            ? {
                ...asset,
                name: values.name,
                code: values.code,
                status: values.status,
                location: values.location || null,
                category: values.category || null,
                purchaseDate: values.purchaseDate ? new Date(values.purchaseDate).toISOString() : null,
                cost: values.cost ? Number(values.cost) : null,
                updatedAt: new Date().toISOString(),
              }
            : asset,
        );
        return { ...current, assets: updatedAssets };
      });
      return { previous };
    },
    onError: (error, _variables, context) => {
      if (context?.previous) {
        queryClient.setQueryData(assetsQueryKey, context.previous);
      }
      showToast({
        title: 'Unable to update asset',
        description: error instanceof Error ? error.message : 'Unknown error',
        variant: 'error',
      });
    },
    onSuccess: (updated) => {
      queryClient.setQueryData<AssetsResponse | undefined>(assetsQueryKey, (current) => {
        if (!current) {
          return current;
        }
        return {
          ...current,
          assets: current.assets.map((asset) => (asset.id === updated.id ? updated : asset)),
        };
      });
      showToast({
        title: 'Asset updated',
        description: `${updated.name} saved successfully`,
        variant: 'success',
      });
      setDrawerState(null);
    },
    onSettled: () => {
      queryClient.invalidateQueries({ queryKey: ['assets'] });
    },
  });

  const undoDelete = async (asset: AssetRecord) => {
    try {
      const payload: SaveAssetPayload = {
        name: asset.name,
        code: asset.code,
        status: asset.status,
        location: asset.location ?? undefined,
        category: asset.category ?? undefined,
        purchaseDate: asset.purchaseDate ?? undefined,
        cost: asset.cost ?? undefined,
      };
      await createAssetApi(payload);
      queryClient.invalidateQueries({ queryKey: ['assets'] });
      showToast({ title: 'Asset restored', description: `${asset.name} was restored`, variant: 'success' });
    } catch (error) {
      showToast({
        title: 'Unable to restore asset',
        description: error instanceof Error ? error.message : 'Unknown error',
        variant: 'error',
      });
    }
  };

  const deleteAssetMutation = useMutation({
    mutationFn: async (asset: AssetRecord) => deleteAssetApi(asset.id),
    onMutate: async (asset) => {
      await queryClient.cancelQueries({ queryKey: assetsQueryKey });
      const previous = queryClient.getQueryData<AssetsResponse>(assetsQueryKey);
      queryClient.setQueryData<AssetsResponse | undefined>(assetsQueryKey, (current) => {
        if (!current) {
          return current;
        }
        const filteredAssets = current.assets.filter((item) => item.id !== asset.id);
        const nextTotal = Math.max(0, current.meta.total - 1);
        return {
          ...current,
          assets: filteredAssets,
          meta: {
            ...current.meta,
            total: nextTotal,
            totalPages: Math.max(1, Math.ceil(Math.max(nextTotal, 1) / current.meta.pageSize)),
          },
        };
      });
      setSelectedIds((current) => current.filter((id) => id !== asset.id));
      return { previous };
    },
    onError: (error, _asset, context) => {
      if (context?.previous) {
        queryClient.setQueryData(assetsQueryKey, context.previous);
      }
      showToast({
        title: 'Unable to delete asset',
        description: error instanceof Error ? error.message : 'Unknown error',
        variant: 'error',
      });
    },
    onSuccess: (asset) => {
      showToast({
        title: 'Asset deleted',
        description: `${asset.name} was deleted`,
        variant: 'default',
        action: {
          label: 'Undo',
          onClick: () => void undoDelete(asset),
        },
      });
    },
    onSettled: () => {
      queryClient.invalidateQueries({ queryKey: ['assets'] });
    },
  });

  const bulkDeleteMutation = useMutation({
    mutationFn: async (assetsToDelete: AssetRecord[]) =>
      Promise.all(assetsToDelete.map((asset) => deleteAssetApi(asset.id))),
    onMutate: async (assetsToDelete) => {
      await queryClient.cancelQueries({ queryKey: assetsQueryKey });
      const previous = queryClient.getQueryData<AssetsResponse>(assetsQueryKey);
      queryClient.setQueryData<AssetsResponse | undefined>(assetsQueryKey, (current) => {
        if (!current) {
          return current;
        }
        const ids = new Set(assetsToDelete.map((asset) => asset.id));
        const filteredAssets = current.assets.filter((asset) => !ids.has(asset.id));
        const nextTotal = Math.max(0, current.meta.total - assetsToDelete.length);
        return {
          ...current,
          assets: filteredAssets,
          meta: {
            ...current.meta,
            total: nextTotal,
            totalPages: Math.max(1, Math.ceil(Math.max(nextTotal, 1) / current.meta.pageSize)),
          },
        };
      });
      setSelectedIds([]);
      return { previous };
    },
    onError: (error, _assets, context) => {
      if (context?.previous) {
        queryClient.setQueryData(assetsQueryKey, context.previous);
      }
      showToast({
        title: 'Bulk delete failed',
        description: error instanceof Error ? error.message : 'Unknown error',
        variant: 'error',
      });
    },
    onSuccess: (deletedAssets) => {
      showToast({
        title: 'Assets deleted',
        description: `${deletedAssets.length} assets removed`,
        variant: 'default',
        action: {
          label: 'Undo',
          onClick: () => {
            deletedAssets.forEach((asset) => {
              void undoDelete(asset);
            });
          },
        },
      });
    },
    onSettled: () => {
      queryClient.invalidateQueries({ queryKey: ['assets'] });
    },
  });

  const onSubmit = (values: AssetFormValues) => {
    if (drawerState?.mode === 'edit' && drawerState.asset) {
      updateAssetMutation.mutate({ id: drawerState.asset.id, values });
      return;
    }

    createAssetMutation.mutate(values);
  };

  const openCreateDrawer = () => {
    setDrawerState({ mode: 'create' });
  };

  const openEditDrawer = (asset: AssetRecord) => {
    setDrawerState({ mode: 'edit', asset });
  };

  const openViewDrawer = (asset: AssetRecord) => {
    setDrawerState({ mode: 'view', asset });
  };

  const closeDrawer = () => {
    setDrawerState(null);
  };

  const selectedAssets = useMemo(
    () => assets.filter((asset) => selectedIds.includes(asset.id)),
    [assets, selectedIds],
  );

  const disableBulkDelete = selectedIds.length === 0 || !canManageAssets || bulkDeleteMutation.isLoading;
  const disableCreateOrEdit = createAssetMutation.isLoading || updateAssetMutation.isLoading;

  const handleAssetSelect = useCallback((id: string) => {
    setSelectedAssetId(id);
  }, []);

  return (
    <div className="grid gap-6 xl:grid-cols-[320px_1fr]">
      <aside className="p-6 space-y-6 border shadow-xl rounded-3xl border-border bg-surface">
        <div className="flex items-center gap-3">
          <Building2 className="w-6 h-6 text-brand" />
          <div>
            <h2 className="text-lg font-semibold text-fg">Asset catalog</h2>
            <p className="text-sm text-mutedfg">Explore locations, tags, and hierarchies.</p>
          </div>
        </div>
        <div className="relative">
          <Search className="absolute w-4 h-4 pointer-events-none left-4 top-3 text-mutedfg" />
          <input
            value={search}
            onChange={(event) => updateSearchParam('search', event.target.value)}
            placeholder="Search assets"
            className="w-full px-10 py-3 text-sm transition bg-white border shadow-inner outline-none rounded-2xl border-border text-fg focus:ring-2 focus:ring-brand"
            data-testid="asset-search-input"
          />
          {isFetching && (
            <Loader2 className="absolute w-4 h-4 right-4 top-3 animate-spin text-mutedfg" />
          )}
        </div>
        <button
          className="w-full rounded-2xl border border-border bg-white px-4 py-2 text-sm font-semibold text-fg shadow-sm transition hover:-translate-y-0.5 hover:shadow-lg"
          type="button"
          data-testid="asset-toolbar-saved-views"
        >
          <SlidersHorizontal className="inline w-4 h-4 mr-2" /> Saved views
        </button>
        <div className="space-y-4">
          {hierarchyLoading && (
            <div className="flex items-center gap-2 text-sm text-mutedfg">
              <Loader2 className="w-4 h-4 animate-spin" />
              Loading hierarchy…
            </div>
          )}
          {!hierarchyLoading && hierarchy.length === 0 && (
            <p className="text-sm text-mutedfg">No hierarchy data available yet.</p>
          )}
          {hierarchy.map((site) => {
            const siteAssetCount = countAssetsInSite(site);

            return (
              <div key={site.id} className="space-y-3">
                <div className="flex items-center justify-between text-sm font-semibold text-fg">
                  <span>{site.name}</span>
                  <span className="px-3 py-1 text-xs rounded-full bg-muted text-mutedfg">{siteAssetCount}</span>
                </div>
                <div className="pl-3 space-y-2 text-sm text-mutedfg">
                  {site.areas.map((area) => {
                    const areaCount = countAssetsInArea(area);
                    return (
                      <div key={area.id} className="space-y-2">
                        <div className="flex items-center justify-between font-medium text-fg">
                          <span>{area.name}</span>
                          <span>{areaCount}</span>
                        </div>
                        <div className="pl-3 space-y-2">
                          {area.lines.map((line) => {
                            const lineCount = countAssetsInLine(line);
                            return (
                              <div key={line.id} className="space-y-2">
                                <div className="flex items-center justify-between text-xs font-semibold tracking-wide uppercase text-mutedfg">
                                  <span>{line.name}</span>
                                  <span>{lineCount}</span>
                                </div>
                                <ul className="pl-2 space-y-1">
                                  {line.stations.map((station) => (
                                    <li key={station.id} className="space-y-1">
                                      <div className="text-xs font-medium text-mutedfg">
                                        {station.name} ({station.assets?.length ?? 0})
                                      </div>
                                      <ul className="pl-3 space-y-1">
                                        {station.assets.map((asset) => (
                                          <li key={asset.id}>
                                            <button
                                              type="button"
                                              onClick={() => handleAssetSelect(asset.id)}
                                              className={cn(
                                                'w-full rounded-xl px-2 py-1 text-left text-xs transition',
                                                selectedAssetId === asset.id
                                                  ? 'bg-brand/10 text-brand'
                                                  : 'text-mutedfg hover:bg-muted/70 hover:text-fg',
                                              )}
                                            >
                                              {asset.code} · {asset.name}
                                            </button>
                                          </li>
                                        ))}
                                      </ul>
                                    </li>
                                  ))}
                                </ul>
                              </div>
                            );
                          })}
                        </div>
                      </div>
                    );
                  })}
                </div>
              </div>
            );
          })}
        </div>
      </aside>
      <section className="space-y-6">
        <header className="flex flex-wrap items-end justify-between gap-4">
          <div>
            <h1 className="text-3xl font-semibold text-fg">Assets</h1>
            <p className="mt-2 text-sm text-mutedfg">Monitor lifecycle state, compliance, and investments for every asset.</p>
          </div>
          <div className="flex flex-wrap items-center gap-2">
            <div className="flex p-1 text-xs font-semibold border rounded-full shadow-inner border-border bg-white/70 text-mutedfg">
              <button
                type="button"
                className={cn('flex items-center gap-2 rounded-full px-4 py-1', view === 'table' ? 'bg-brand text-white shadow' : '')}
                onClick={() => updateSearchParam('view', 'table')}
                data-testid="asset-view-table"
              >
                <List className="w-4 h-4" /> Table
              </button>
              <button
                type="button"
                className={cn('flex items-center gap-2 rounded-full px-4 py-1', view === 'cards' ? 'bg-brand text-white shadow' : '')}
                onClick={() => updateSearchParam('view', 'cards')}
                data-testid="asset-view-cards"
              >
                <LayoutGrid className="w-4 h-4" /> Cards
              </button>
            </div>
            <button
              className="inline-flex items-center gap-2 rounded-2xl border border-border px-4 py-2 text-sm font-semibold text-fg shadow-sm transition hover:-translate-y-0.5 hover:shadow-lg"
              type="button"
              data-testid="asset-toolbar-advanced-filters"
            >
              <Filter className="w-4 h-4" /> Advanced filters
            </button>
            <button
              onClick={openCreateDrawer}
              className="inline-flex items-center gap-2 rounded-2xl bg-brand px-4 py-2 text-sm font-semibold text-white shadow-lg transition hover:-translate-y-0.5 hover:shadow-xl disabled:cursor-not-allowed"
              type="button"
              disabled={!canManageAssets}
              title={canManageAssets ? undefined : 'You need asset manager permissions'}
              data-testid="asset-toolbar-create"
            >
              <Plus className="w-4 h-4" /> Add asset
            </button>
          </div>
        </header>
        <div className="rounded-3xl border border-border bg-surface px-5 py-4 shadow-sm">
          <div className="flex flex-wrap gap-6">
            <LocationLevelSelector
              label="Site"
              placeholder="All sites"
              options={siteOptions}
              selected={selectedSiteOption}
              onSelect={(option) => setHierarchySelection(option?.id ?? null, null, null)}
              testId="asset-filter-site"
            />
            <LocationLevelSelector
              label="Area"
              placeholder={selectedSite ? 'All areas' : 'Select a site first'}
              options={areaOptions}
              selected={selectedAreaOption}
              onSelect={(option) =>
                setHierarchySelection(selectedSite ? selectedSite.id : null, option?.id ?? null, null)
              }
              disabled={!selectedSite}
              testId="asset-filter-area"
            />
            <LocationLevelSelector
              label="Line"
              placeholder={selectedArea ? 'All lines' : 'Select an area first'}
              options={lineOptions}
              selected={selectedLineOption}
              onSelect={(option) =>
                setHierarchySelection(
                  selectedSite ? selectedSite.id : null,
                  selectedArea ? selectedArea.id : null,
                  option?.id ?? null,
                )
              }
              disabled={!selectedArea}
              testId="asset-filter-line"
            />
          </div>
          <div className="mt-4">
            <HierarchyBreadcrumb
              site={selectedSite}
              area={selectedArea}
              line={selectedLine}
              onNavigate={(level) => {
                if (level === 'root') {
                  setHierarchySelection(null, null, null);
                } else if (level === 'site' && selectedSite) {
                  setHierarchySelection(selectedSite.id, null, null);
                } else if (level === 'area' && selectedSite && selectedArea) {
                  setHierarchySelection(selectedSite.id, selectedArea.id, null);
                }
              }}
            />
          </div>
        </div>
        <FilterBar
          filters={baseFilters}
          values={{ search, status, category }}
          onChange={(key, value) => updateSearchParam(key, value)}
          onReset={handleResetFilters}
          sticky={false}
          actions={
            <Button
              variant="destructive"
              size="sm"
              disabled={disableBulkDelete}
              onClick={() => bulkDeleteMutation.mutate(selectedAssets)}
              title={canManageAssets ? undefined : 'You need asset manager permissions'}
              data-testid="asset-toolbar-bulk-delete"
            >
              <Trash2 className="w-4 h-4 mr-2" /> Delete selected
            </Button>
          }
        />
        {view === 'table' ? (
          <ProTable
            data={assets}
            columns={assetColumns}
            getRowId={(row) => row.id}
            loading={isLoading || isFetching}
            onRowClick={openViewDrawer}
            onSelectionChange={(ids) => setSelectedIds(ids)}
            rowActions={(row) => (
              <div className="flex items-center gap-2">
                <button
                  type="button"
                  className="px-3 py-1 text-xs border rounded-full border-border text-mutedfg hover:text-brand"
                  onClick={(event) => {
                    event.stopPropagation();
                    openViewDrawer(row);
                  }}
                  data-testid={`asset-row-view-${row.id}`}
                >
                  <Eye className="inline w-3 h-3 mr-1" /> View
                </button>
                <button
                  type="button"
                  className="px-3 py-1 text-xs border rounded-full border-border text-mutedfg hover:text-brand disabled:cursor-not-allowed disabled:opacity-60"
                  onClick={(event) => {
                    event.stopPropagation();
                    openEditDrawer(row);
                  }}
                  disabled={!canManageAssets}
                  title={canManageAssets ? undefined : 'You need asset manager permissions'}
                  data-testid={`asset-row-edit-${row.id}`}
                >
                  <Pencil className="inline w-3 h-3 mr-1" /> Edit
                </button>
                <button
                  type="button"
                  className="px-3 py-1 text-xs border rounded-full border-border text-danger hover:bg-danger/10 disabled:cursor-not-allowed disabled:opacity-60"
                  onClick={(event) => {
                    event.stopPropagation();
                    deleteAssetMutation.mutate(row);
                  }}
                  disabled={!canManageAssets}
                  title={canManageAssets ? undefined : 'You need asset manager permissions'}
                  data-testid={`asset-row-delete-${row.id}`}
                >
                  <Trash2 className="inline w-3 h-3 mr-1" /> Delete
                </button>
              </div>
            )}
            emptyState={<div className="p-10 text-sm text-center border rounded-3xl border-border bg-surface text-mutedfg">No assets match your filters.</div>}
          />
        ) : (
          <div className="grid grid-cols-1 gap-6 md:grid-cols-2 xl:grid-cols-3">
            {assets.map((asset) => (
              <article key={asset.id} className="p-6 transition border shadow-xl rounded-3xl border-border bg-surface hover:-translate-y-1 hover:shadow-2xl">
                <div className="flex items-start justify-between">
                  <div className="p-3 rounded-2xl bg-brand/10 text-brand">
                    <Wrench className="w-6 h-6" />
                  </div>
                  <DataBadge status={asset.status} />
                </div>
                <h3 className="mt-4 text-lg font-semibold text-fg">{asset.name}</h3>
                <p className="text-sm text-mutedfg">{asset.code}</p>
                <div className="mt-4 space-y-2 text-sm text-mutedfg">
                  <div className="flex items-center gap-2">
                    <MapPin className="w-4 h-4" />
                    <span>{asset.location ?? 'Unassigned'}</span>
                  </div>
                  <div className="flex items-center gap-2">
                    <Building2 className="w-4 h-4" />
                    <span>{asset.category ?? 'Uncategorized'}</span>
                  </div>
                  <div className="flex items-center gap-2">
                    <List className="w-4 h-4" />
                    <span>{asset.cost != null ? formatCurrency(asset.cost) : 'No cost'}</span>
                  </div>
                </div>
                <div className="flex items-center justify-between mt-4 text-xs tracking-wide uppercase text-mutedfg">
                  <span>Updated</span>
                  <span className="font-semibold text-fg">{new Date(asset.updatedAt).toLocaleDateString()}</span>
                </div>
                <div className="flex items-center gap-2 mt-5">
                  <Button size="sm" variant="secondary" onClick={() => openViewDrawer(asset)} data-testid={`asset-card-view-${asset.id}`}>
                    <Eye className="w-4 h-4 mr-2" /> View
                  </Button>
                  <Button
                    size="sm"
                    variant="outline"
                    onClick={() => openEditDrawer(asset)}
                    disabled={!canManageAssets}
                    title={canManageAssets ? undefined : 'You need asset manager permissions'}
                    data-testid={`asset-card-edit-${asset.id}`}
                  >
                    <Pencil className="w-4 h-4 mr-2" /> Edit
                  </Button>
                  <Button
                    size="sm"
                    variant="destructive"
                    onClick={() => deleteAssetMutation.mutate(asset)}
                    disabled={!canManageAssets}
                    title={canManageAssets ? undefined : 'You need asset manager permissions'}
                    data-testid={`asset-card-delete-${asset.id}`}
                  >
                    <Trash2 className="w-4 h-4 mr-2" /> Delete
                  </Button>
                </div>
                <button
                  type="button"
                  onClick={() => handleAssetSelect(asset.id)}
                  className="mt-4 w-full rounded-2xl border border-border px-4 py-2 text-sm font-semibold text-brand transition hover:-translate-y-0.5 hover:shadow-lg"
                >
                  Inspect lifecycle
                </button>
              </article>
            ))}
          </div>
        )}
        <div className="flex items-center justify-between px-5 py-4 text-sm border rounded-3xl border-border bg-surface text-mutedfg">
          <div>
            Showing {(page - 1) * meta.pageSize + Math.min(1, assets.length)}-
            {(page - 1) * meta.pageSize + assets.length} of {meta.total} assets
          </div>
          <div className="flex items-center gap-2">
            <Button
              variant="outline"
              size="sm"
              disabled={page <= 1}
              onClick={() => updateSearchParam('page', Math.max(page - 1, 1))}
              data-testid="asset-pagination-prev"
            >
              Previous
            </Button>
            <span className="text-xs font-semibold tracking-wide uppercase text-mutedfg">
              Page {page} of {Math.max(meta.totalPages, 1)}
            </span>
            <Button
              variant="outline"
              size="sm"
              disabled={page >= meta.totalPages}
              onClick={() => updateSearchParam('page', Math.min(page + 1, meta.totalPages))}
              data-testid="asset-pagination-next"
            >
              Next
            </Button>
          </div>
        </div>
      </section>
      <SlideOver
        open={drawerState !== null}
        onClose={closeDrawer}
        title={drawerState?.mode === 'edit' ? `Edit ${drawerState.asset.name}` : drawerState?.mode === 'view' ? drawerState.asset.name : 'Register asset'}
        description={drawerState?.mode === 'view' ? 'Asset profile details' : 'Capture essential metadata to keep your asset registry synchronized.'}
      >
        {drawerState?.mode === 'view' && drawerState.asset ? (
          <div className="space-y-4">
            <div>
              <h3 className="text-sm font-semibold text-mutedfg">Asset name</h3>
              <p className="mt-1 text-base text-fg">{drawerState.asset.name}</p>
            </div>
            <div>
              <h3 className="text-sm font-semibold text-mutedfg">Asset tag</h3>
              <p className="mt-1 text-base text-fg">{drawerState.asset.code}</p>
            </div>
            <div className="grid grid-cols-1 gap-4 sm:grid-cols-2">
              <div>
                <h3 className="text-sm font-semibold text-mutedfg">Location</h3>
                <p className="mt-1 text-base text-fg">{drawerState.asset.location ?? 'Unassigned'}</p>
              </div>
              <div>
                <h3 className="text-sm font-semibold text-mutedfg">Category</h3>
                <p className="mt-1 text-base text-fg">{drawerState.asset.category ?? 'Uncategorized'}</p>
              </div>
            </div>
            <div className="grid grid-cols-1 gap-4 sm:grid-cols-2">
              <div>
                <h3 className="text-sm font-semibold text-mutedfg">Status</h3>
                <DataBadge status={drawerState.asset.status} className="mt-2" />
              </div>
              <div>
                <h3 className="text-sm font-semibold text-mutedfg">Cost</h3>
                <p className="mt-1 text-base text-fg">
                  {drawerState.asset.cost != null ? formatCurrency(drawerState.asset.cost) : 'No cost recorded'}
                </p>
              </div>
            </div>
            <div className="grid grid-cols-1 gap-4 sm:grid-cols-2">
              <div>
                <h3 className="text-sm font-semibold text-mutedfg">Purchase date</h3>
                <p className="mt-1 text-base text-fg">
                  {drawerState.asset.purchaseDate ? new Date(drawerState.asset.purchaseDate).toLocaleDateString() : 'Not captured'}
                </p>
              </div>
              <div>
                <h3 className="text-sm font-semibold text-mutedfg">Updated</h3>
                <p className="mt-1 text-base text-fg">{new Date(drawerState.asset.updatedAt).toLocaleString()}</p>
              </div>
            </div>
            {canManageAssets && (
              <div className="flex justify-end gap-3 pt-2">
                <Button
                  variant="outline"
                  size="sm"
                  onClick={() => setDrawerState({ mode: 'edit', asset: drawerState.asset })}
                  data-testid="asset-view-edit"
                >
                  Edit asset
                </Button>
                <Button
                  variant="destructive"
                  size="sm"
                  onClick={() => deleteAssetMutation.mutate(drawerState.asset)}
                  data-testid="asset-view-delete"
                >
                  Delete asset
                </Button>
              </div>
            )}
          </div>
        ) : (
          <form className="space-y-5" onSubmit={form.handleSubmit(onSubmit)}>
            <label className="block text-sm font-semibold text-mutedfg">
              Asset name
              <input
                {...form.register('name')}
                className="w-full px-4 py-2 mt-2 text-sm bg-white border shadow-inner rounded-2xl border-border text-fg focus:outline-none focus:ring-2 focus:ring-brand"
                disabled={disableCreateOrEdit}
                data-testid="asset-form-name"
              />
              {form.formState.errors.name && <span className="block mt-1 text-xs text-danger">{form.formState.errors.name.message}</span>}
            </label>
            <label className="block text-sm font-semibold text-mutedfg">
              Asset tag
              <input
                {...form.register('code')}
                className="w-full px-4 py-2 mt-2 text-sm bg-white border shadow-inner rounded-2xl border-border text-fg focus:outline-none focus:ring-2 focus:ring-brand"
                disabled={disableCreateOrEdit}
                data-testid="asset-form-code"
              />
              {form.formState.errors.code && <span className="block mt-1 text-xs text-danger">{form.formState.errors.code.message}</span>}
            </label>
            <div className="grid grid-cols-1 gap-4 sm:grid-cols-2">
              <label className="block text-sm font-semibold text-mutedfg">
                Location
                <input
                  {...form.register('location')}
                  className="w-full px-4 py-2 mt-2 text-sm bg-white border shadow-inner rounded-2xl border-border text-fg focus:outline-none focus:ring-2 focus:ring-brand"
                  disabled={disableCreateOrEdit}
                  data-testid="asset-form-location"
                />
              </label>
              <label className="block text-sm font-semibold text-mutedfg">
                Category
                <input
                  {...form.register('category')}
                  className="w-full px-4 py-2 mt-2 text-sm bg-white border shadow-inner rounded-2xl border-border text-fg focus:outline-none focus:ring-2 focus:ring-brand"
                  disabled={disableCreateOrEdit}
                  data-testid="asset-form-category"
                />
              </label>
            </div>
            <div className="grid grid-cols-1 gap-4 sm:grid-cols-2">
              <label className="block text-sm font-semibold text-mutedfg">
                Status
                <select
                  {...form.register('status')}
                  className="w-full px-4 py-2 mt-2 text-sm bg-white border shadow-inner rounded-2xl border-border text-fg focus:outline-none focus:ring-2 focus:ring-brand"
                  disabled={disableCreateOrEdit}
                  data-testid="asset-form-status"
                >
                  {assetStatuses.map((statusOption) => (
                    <option key={statusOption} value={statusOption}>
                      {statusOption.charAt(0).toUpperCase() + statusOption.slice(1)}
                    </option>
                  ))}
                </select>
              </label>
              <label className="block text-sm font-semibold text-mutedfg">
                Cost
                <input
                  {...form.register('cost')}
                  className="w-full px-4 py-2 mt-2 text-sm bg-white border shadow-inner rounded-2xl border-border text-fg focus:outline-none focus:ring-2 focus:ring-brand"
                  disabled={disableCreateOrEdit}
                  data-testid="asset-form-cost"
                />
                {form.formState.errors.cost && <span className="block mt-1 text-xs text-danger">{form.formState.errors.cost.message}</span>}
              </label>
            </div>
            <label className="block text-sm font-semibold text-mutedfg">
              Purchase date
              <input
                type="date"
                {...form.register('purchaseDate')}
                className="w-full px-4 py-2 mt-2 text-sm bg-white border shadow-inner rounded-2xl border-border text-fg focus:outline-none focus:ring-2 focus:ring-brand"
                disabled={disableCreateOrEdit}
                data-testid="asset-form-purchaseDate"
              />
              {form.formState.errors.purchaseDate && (
                <span className="block mt-1 text-xs text-danger">{form.formState.errors.purchaseDate.message}</span>
              )}
            </label>
            <div className="flex justify-end gap-3 pt-2">
              <Button type="button" variant="outline" onClick={closeDrawer} data-testid="asset-form-cancel">
                Cancel
              </Button>
              <Button
                type="submit"
                className="shadow-lg"
                disabled={disableCreateOrEdit}
                data-testid="asset-form-submit"
              >
                {drawerState?.mode === 'edit' ? 'Save changes' : 'Save asset'}
              </Button>
            </div>
          </form>
        )}
      </SlideOver>
    </div>
  );
}<|MERGE_RESOLUTION|>--- conflicted
+++ resolved
@@ -147,8 +147,6 @@
 const countAssetsInSite = (site: HierarchySite) =>
   site.areas.reduce((total, area) => total + countAssetsInArea(area), 0);
 
-<<<<<<< HEAD
-=======
 interface LocationPopoverOption {
   id: string;
   name: string;
@@ -333,7 +331,6 @@
   return qs ? `?${qs}` : '';
 }
 
->>>>>>> a964e429
 function useAssetFilters(searchParams: URLSearchParams) {
   const parsedPage = Number.parseInt(searchParams.get('page') ?? '1', 10);
   const parsedPageSize = Number.parseInt(searchParams.get('pageSize') ?? '10', 10);
@@ -456,9 +453,6 @@
     });
   };
 
-<<<<<<< HEAD
-  const buildPayload = (values: AssetFormValues): SaveAssetPayload => ({
-=======
   const setHierarchySelection = useCallback(
     (nextSiteId: string | null, nextAreaId: string | null, nextLineId: string | null) => {
       setSearchParams((prev) => {
@@ -608,7 +602,6 @@
   }, [location, selectedArea, selectedLine, selectedSite, setSearchParams]);
 
   const buildPayload = (values: AssetFormValues) => ({
->>>>>>> a964e429
     name: values.name.trim(),
     code: values.code.trim(),
     status: values.status,
