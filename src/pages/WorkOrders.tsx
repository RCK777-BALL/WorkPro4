import { useEffect, useMemo, useState } from 'react';
import { useNavigate } from 'react-router-dom';
import { useQuery } from '@tanstack/react-query';
import { Calendar, Download, Filter, ListChecks, Plus, Search, User } from 'lucide-react';
import type { ApiError, ApiResponse } from '../../shared/types/http';
import type { WorkOrderSummary } from '../../shared/types/workOrder';
import { FilterBar, type FilterDefinition, type QuickFilter } from '../components/premium/FilterBar';
import { ProTable, type ProTableColumn } from '../components/premium/ProTable';
import { SlideOver } from '../components/premium/SlideOver';
import { ConfirmDialog } from '../components/premium/ConfirmDialog';
import { DataBadge } from '../components/premium/DataBadge';
import { EmptyState } from '../components/premium/EmptyState';
<<<<<<< HEAD
import { api, isApiErrorResponse } from '../lib/api';
import { formatDate, formatWorkOrderPriority, formatWorkOrderStatus } from '../lib/utils';
import { toWorkOrderRow, type WorkOrderRow } from '../lib/workOrders';
=======
import { api } from '../lib/api';
import { normalizeWorkOrders, type WorkOrderRecord } from '../lib/workOrders';
>>>>>>> 0f44342f

interface ToastState {
  message: string;
  tone: 'success' | 'danger';
}

interface FilterValues {
  search: string;
  status?: WorkOrderRow['status'];
  priority?: WorkOrderRow['priority'];
  assignee?: string;
  dueDate?: string;
}

const statusOptions: { value: WorkOrderRow['status']; label: string }[] = [
  { value: 'requested', label: 'Requested' },
  { value: 'assigned', label: 'Assigned' },
  { value: 'in_progress', label: 'In Progress' },
  { value: 'completed', label: 'Completed' },
  { value: 'cancelled', label: 'Cancelled' },
];

const priorityOptions: { value: WorkOrderRow['priority']; label: string }[] = [
  { value: 'low', label: 'Low' },
  { value: 'medium', label: 'Medium' },
  { value: 'high', label: 'High' },
  { value: 'urgent', label: 'Urgent' },
];

const filters: FilterDefinition[] = [
  { key: 'search', label: 'Search', type: 'search', placeholder: 'WO ID, asset, or description' },
  { key: 'status', label: 'Status', type: 'select', options: statusOptions.map((option) => ({ value: option.value, label: option.label })) },
  { key: 'priority', label: 'Priority', type: 'select', options: priorityOptions.map((option) => ({ value: option.value, label: option.label })) },
  { key: 'assignee', label: 'Assignee', type: 'text', placeholder: 'Technician name' },
  { key: 'dueBefore', label: 'Due before', type: 'date' },
];

const quickFilters: QuickFilter[] = [
  { key: 'status', value: 'in_progress', label: 'In Progress' },
  { key: 'priority', value: 'urgent', label: 'Urgent' },
  { key: 'status', value: 'completed', label: 'Completed' }
];

<<<<<<< HEAD
const columns: ProTableColumn<WorkOrderRow>[] = [
=======
const columns: ProTableColumn<WorkOrderRecord>[] = [
>>>>>>> 0f44342f
  { key: 'id', header: 'WO #' },
  { key: 'title', header: 'Summary' },
  {
    key: 'status',
    header: 'Status',
    accessor: (row) => <DataBadge status={row.statusLabel} />
  },
  {
    key: 'priority',
    header: 'Priority',
    accessor: (row) => <DataBadge status={row.priorityLabel} />
  },
  {
    key: 'assignee',
    header: 'Owner',
    accessor: (row) => row.assignee ?? 'Unassigned'
  },
  {
    key: 'assetId',
    header: 'Asset',
    accessor: (row) => row.assetId ?? '—'
  },
  {
    key: 'dueDate',
    header: 'Due',
    accessor: (row) => (row.dueDate ? formatDate(row.dueDate) : '—')
  }
];

const createDraftWorkOrder = (): WorkOrderRow => ({
  id: '',
  title: '',
  description: '',
  status: 'requested',
  statusLabel: formatWorkOrderStatus('requested'),
  priority: 'medium',
  priorityLabel: formatWorkOrderPriority('medium'),
  assignee: null,
  dueDate: null,
  assetId: null
});

export default function WorkOrders() {
  const navigate = useNavigate();
  const [values, setValues] = useState<FilterValues>({ search: '' });
  const [selectedIds, setSelectedIds] = useState<string[]>([]);
<<<<<<< HEAD
  const [activeWorkOrder, setActiveWorkOrder] = useState<WorkOrderRow | null>(null);
=======
  const [activeWorkOrder, setActiveWorkOrder] = useState<WorkOrderRecord | null>(null);
>>>>>>> 0f44342f
  const [dialogOpen, setDialogOpen] = useState(false);
  const [notification, setNotification] = useState<NotificationState | null>(null);
  const [queryError, setQueryError] = useState<string | null>(null);

  useEffect(() => {
    if (!toast) return;
    const timer = window.setTimeout(() => setToast(null), 3200);
    return () => window.clearTimeout(timer);
  }, [notification]);

  const {
<<<<<<< HEAD
    data: workOrders = [],
    isLoading,
    isError,
    error,
  } = useQuery<WorkOrderRow[], ApiResponse<ApiError>>({
    queryKey: ['work-orders'],
    queryFn: async () => {
      const result = await api.get<WorkOrderSummary[]>('/work-orders');
      if (!Array.isArray(result)) {
        return [];
      }
      return result.map(toWorkOrderRow);
    }
=======
    data: workOrders,
    isLoading,
    isError,
    error,
  } = useQuery<WorkOrderRecord[]>({
    queryKey: ['work-orders'],
    queryFn: async () => {
      const result = await api.get<unknown>('/work-orders');
      return normalizeWorkOrders(result);
    },
    retry: false,
>>>>>>> 0f44342f
  });

  useEffect(() => {
    if (isError) {
      const message = error instanceof Error ? error.message : 'Unable to load work orders';
      setQueryError(message);
      setNotification({ message, tone: 'danger' });
      return;
    }

    setQueryError(null);
  }, [isError, error]);

  const workOrderRows = workOrders ?? [];

  const filtered = useMemo(() => {
<<<<<<< HEAD
    const search = values.search?.trim().toLowerCase() ?? '';

    return workOrders.filter((order) => {
=======
    const search = (values.search ?? '').trim().toLowerCase();
    return workOrderRows.filter((order) => {
>>>>>>> 0f44342f
      const matchesSearch = search
        ? [order.id, order.title, order.description ?? '', order.assignee ?? '', order.assetId ?? '']
            .filter((field): field is string => typeof field === 'string')
            .some((field) => field.toLowerCase().includes(search))
        : true;
      const matchesStatus = values.status ? order.status === values.status : true;
      const matchesPriority = values.priority ? order.priority === values.priority : true;
      const matchesAssignee = values.assignee
        ? (order.assignee ?? '').toLowerCase().includes(values.assignee.toLowerCase())
        : true;
      const matchesDueDate = values.dueDate ? (order.dueDate ?? '') <= values.dueDate : true;

      return matchesSearch && matchesStatus && matchesPriority && matchesAssignee && matchesDueDate;
    });
  }, [values, workOrderRows]);

  const inProgressCount = filtered.filter((order) => order.status === 'in_progress').length;
  const errorMessage = isError
    ? isApiErrorResponse(error)
      ? error.error.message
      : 'Unable to load work orders'
    : null;

  const handleChange = (key: string, value: string) => {
    setValues((prev) => ({ ...prev, [key as keyof FilterValues]: value }));
  };

  const confirmBulkAction = () => {
    if (!pendingAction) return;

<<<<<<< HEAD
    const ids = [...selectedIds];

    switch (pendingAction) {
      case 'complete':
        bulkCompleteMutation.mutate(ids);
        break;
      case 'archive':
        bulkArchiveMutation.mutate(ids);
        break;
      case 'delete':
        bulkDeleteMutation.mutate(ids);
        break;
      default:
        break;
    }

  const handleRowClick = (row: WorkOrderRow) => {
=======
  const handleRowClick = (row: WorkOrderRecord) => {
>>>>>>> 0f44342f
    setActiveWorkOrder(row);
  };

  const handleDuplicate = () => {
    if (!canManage) {
      showToast('You are not authorized to duplicate work orders', 'danger');
      return;
    }

    if (selectedIds.length === 0) {
      return;
    }

    duplicateMutation.mutate([...selectedIds]);
  };

  const handleImportFile = async (file: File) => {
    setIsImporting(true);
    try {
      const extension = file.name.split('.').pop()?.toLowerCase();
      if (extension === 'json') {
        const text = await file.text();
        const parsed = JSON.parse(text) as Partial<WorkOrderFormValues>[];
        const mapped = parsed
          .map((item) => ({
            title: item.title ?? '',
            description: item.description,
            status: normalizeStatus(item.status),
            priority: normalizePriority(item.priority),
            dueDate: item.dueDate,
            category: item.category,
          }))
          .filter((item) => item.title.trim().length >= 3);

        if (mapped.length === 0) {
          throw new Error('No valid records found in file');
        }

        importMutation.mutate(mapped);
      } else {
        const buffer = await file.arrayBuffer();
        const workbook = read(buffer, { type: 'array' });
        const sheet = workbook.Sheets[workbook.SheetNames[0]];
        const rows = utils.sheet_to_json<Record<string, string>>(sheet);
        const mapped: WorkOrderFormValues[] = rows
          .map((row) => ({
            title: String(row.title ?? row.Title ?? '').trim(),
            description: (row.description ?? row.Description ?? '').toString(),
            status: normalizeStatus(row.status ?? row.Status ?? 'requested'),
            priority: normalizePriority(row.priority ?? row.Priority ?? 'medium'),
            dueDate: row.dueDate ?? row['Due Date'] ?? undefined,
            category: row.category ?? row.Category ?? undefined,
          }))
          .filter((item) => item.title && item.title.length >= 3);
        if (mapped.length === 0) {
          throw new Error('No valid rows found to import');
        }
        importMutation.mutate(mapped);
      }
    } catch (error) {
      setIsImporting(false);
      const message = error instanceof Error ? error.message : 'Failed to import file';
      showToast(message, 'danger');
    } finally {
      if (fileInputRef.current) {
        fileInputRef.current.value = '';
      }
    }
  };

  const exportCurrentQuery = async (format: 'csv' | 'xlsx') => {
    try {
      setExporting(true);
      const exportLimit = Math.min(data?.total ?? queryState.limit, 1000);
      const result = await workOrdersApi.export({
        page: 1,
        limit: exportLimit,
        search: queryState.search || undefined,
        assignee: queryState.assignee || undefined,
        status: queryState.status || undefined,
        priority: queryState.priority || undefined,
        dueBefore: queryState.dueBefore || undefined,
        sortBy: queryState.sortBy,
        sortDir: queryState.sortDir,
      });

      const flattened = result.items.map((item) => ({
        id: item.id,
        title: item.title,
        status: toTitleCase(item.status),
        priority: toTitleCase(item.priority),
        assignee: item.assignee?.name ?? 'Unassigned',
        asset: item.asset?.name ?? '',
        dueDate: item.dueDate ?? '',
        createdAt: item.createdAt,
      }));

      const worksheet = utils.json_to_sheet(flattened);

      if (format === 'csv') {
        const csv = utils.sheet_to_csv(worksheet);
        const blob = new Blob([csv], { type: 'text/csv;charset=utf-8;' });
        const link = document.createElement('a');
        link.href = URL.createObjectURL(blob);
        link.download = 'work-orders.csv';
        document.body.appendChild(link);
        link.click();
        document.body.removeChild(link);
        window.setTimeout(() => URL.revokeObjectURL(link.href), 0);
      } else {
        const workbook = utils.book_new();
        utils.book_append_sheet(workbook, worksheet, 'Work Orders');
        writeFile(workbook, 'work-orders.xlsx');
      }

      showToast(`Exported ${flattened.length} work orders`, 'success');
    } catch (error) {
      const message = error instanceof Error ? error.message : 'Failed to export work orders';
      showToast(message, 'danger');
    } finally {
      setExporting(false);
    }
  };

  const filtersActive = useMemo(() => {
    return Object.entries(queryState).filter(([key, value]) => {
      if (['page', 'limit', 'sortBy', 'sortDir'].includes(key)) {
        return false;
      }
      return Boolean(value);
    }).length;
  }, [queryState]);

  return (
    <div className="space-y-8">
      <header className="flex flex-wrap items-end justify-between gap-4">
        <div>
          <h1 className="text-3xl font-semibold text-fg">Work order pipeline</h1>
          <p className="mt-2 text-sm text-mutedfg">
            Track assignments, SLA risk, and technician load. {inProgressCount} items currently in progress.
          </p>
        </div>
        <div className="flex flex-wrap items-center gap-3">
          <div className="flex items-center gap-2 text-xs font-semibold text-mutedfg">
            <Filter className="h-4 w-4" />
            Filters active: {filtersActive}
          </div>
          <button
            type="button"
            onClick={() => exportCurrentQuery('csv')}
            className="rounded-2xl border border-border bg-white/80 px-4 py-2 text-sm font-semibold text-fg shadow-sm transition hover:-translate-y-0.5 hover:shadow-lg disabled:opacity-60"
            disabled={exporting}
            data-testid="work-orders-export-csv"
            title={!canManage ? 'Limited export still available' : 'Export current view as CSV'}
          >
            <Download className="mr-2 inline h-4 w-4" /> Export CSV
          </button>
          <button
            onClick={() => setActiveWorkOrder(createDraftWorkOrder())}
            className="inline-flex items-center gap-2 rounded-2xl bg-brand px-4 py-2 text-sm font-semibold text-white shadow-lg transition hover:-translate-y-0.5 hover:shadow-xl"
          >
            <Plus className="h-4 w-4" /> New work order
          </button>
        </div>
      </header>

      <div className="rounded-3xl border border-border bg-surface p-4 shadow-xl">
        <div className="flex flex-wrap items-center gap-3 border-b border-border/60 pb-4">
          <div className="relative flex-1 min-w-[220px]">
            <Search className="pointer-events-none absolute left-4 top-1/2 h-4 w-4 -translate-y-1/2 text-mutedfg" />
            <input
              type="search"
              value={queryState.search}
              onChange={(event) => setQueryState({ search: event.target.value, page: 1 })}
              placeholder="Search work orders"
              className="w-full rounded-2xl border border-border bg-white px-10 py-3 text-sm text-fg shadow-inner outline-none transition focus:ring-2 focus:ring-brand"
              data-testid="work-orders-search"
            />
          </div>
          <select
            value={queryState.sortBy}
            onChange={(event) => setQueryState({ sortBy: event.target.value as QueryState['sortBy'], page: 1 })}
            className="rounded-2xl border border-border bg-white px-4 py-2 text-xs font-semibold text-fg shadow-sm"
            data-testid="work-orders-sort-field"
          >
            {sortingOptions.map((option) => (
              <option key={option.value} value={option.value}>
                Sort by {option.label}
              </option>
            ))}
          </select>
          <select
            value={queryState.sortDir}
            onChange={(event) => setQueryState({ sortDir: event.target.value as QueryState['sortDir'], page: 1 })}
            className="rounded-2xl border border-border bg-white px-4 py-2 text-xs font-semibold text-fg shadow-sm"
            data-testid="work-orders-sort-direction"
          >
            <option value="asc">Ascending</option>
            <option value="desc">Descending</option>
          </select>
          <button
            type="button"
            onClick={() => handleBulkAction('complete')}
            className="inline-flex items-center gap-2 rounded-2xl border border-border px-4 py-2 text-xs font-semibold text-fg shadow-sm transition hover:-translate-y-0.5 hover:shadow-lg disabled:opacity-60"
            disabled={selectedIds.length === 0 || !canManage}
            title={canManage ? 'Mark selected work orders complete' : 'Requires planner, supervisor, or admin role'}
            data-testid="work-orders-complete"
          >
            <ListChecks className="h-4 w-4" /> Mark complete
          </button>
          <button
            type="button"
            onClick={() => handleBulkAction('archive')}
            className="inline-flex items-center gap-2 rounded-2xl border border-border px-4 py-2 text-xs font-semibold text-fg shadow-sm transition hover:-translate-y-0.5 hover:shadow-lg disabled:opacity-60"
            disabled={selectedIds.length === 0 || !canManage}
            title={canManage ? 'Archive selected work orders' : 'Requires planner, supervisor, or admin role'}
            data-testid="work-orders-archive"
          >
            <Calendar className="h-4 w-4" /> Archive
          </button>
          <button
            type="button"
            onClick={handleDuplicate}
            className="inline-flex items-center gap-2 rounded-2xl border border-border px-4 py-2 text-xs font-semibold text-fg shadow-sm transition hover:-translate-y-0.5 hover:shadow-lg disabled:opacity-60"
            disabled={selectedIds.length === 0 || !canManage}
            title={canManage ? 'Duplicate selected work orders' : 'Requires planner, supervisor, or admin role'}
            data-testid="work-orders-duplicate"
          >
            <Copy className="h-4 w-4" /> Duplicate
          </button>
          <button
            type="button"
            onClick={() => handleBulkAction('delete')}
            className="inline-flex items-center gap-2 rounded-2xl border border-border px-4 py-2 text-xs font-semibold text-danger shadow-sm transition hover:-translate-y-0.5 hover:shadow-lg disabled:opacity-60"
            disabled={selectedIds.length === 0 || !canDelete}
            title={canDelete ? 'Delete selected work orders' : 'Requires supervisor or admin role'}
            data-testid="work-orders-delete"
          >
            <Trash2 className="h-4 w-4" /> Delete
          </button>
        </div>
        <FilterBar filters={filters} values={values} onChange={handleChange} onReset={handleReset} quickFilters={quickFilters} sticky={false} />
<<<<<<< HEAD
        {errorMessage && (
          <div className="mt-4 rounded-2xl border border-danger/30 bg-danger/5 p-4 text-sm text-danger">
            {errorMessage}
=======
        {queryError && (
          <div className="mb-4 rounded-2xl border border-danger/20 bg-danger/10 px-4 py-3 text-sm text-danger">
            {queryError}
>>>>>>> 0f44342f
          </div>
        )}
        <ProTable
          data={workOrders}
          columns={columns}
          loading={isLoading}
          getRowId={(row) => row.id || row.title}
          onRowClick={handleRowClick}
          onSelectionChange={setSelectedIds}
          rowActions={(row) => (
            <div className="flex justify-end gap-2">
              <button
                type="button"
                onClick={(event) => {
                  event.stopPropagation();
                  navigate(`/work-orders/${row.id}`);
                }}
                className="rounded-full border border-border px-3 py-1 text-xs font-semibold text-brand hover:bg-brand/10"
                data-testid={`work-orders-view-${row.id}`}
              >
                View
              </button>
              <button
                type="button"
                onClick={(event) => {
                  event.stopPropagation();
                  setActiveWorkOrderId(row.id);
                }}
                className="rounded-full border border-border px-3 py-1 text-xs font-semibold text-fg hover:bg-muted"
                data-testid={`work-orders-edit-${row.id}`}
                disabled={!canManage}
                title={canManage ? 'Edit work order' : 'Requires planner, supervisor, or admin role'}
              >
                Edit
              </button>
            </div>
          )}
          emptyState={<EmptyState title="No work orders found" description="Try changing your filters or creating a new work order." icon={<Calendar className="h-8 w-8" />} />}
          onExportCsv={() => exportCurrentQuery('csv')}
          onExportXlsx={() => exportCurrentQuery('xlsx')}
          exportDisabled={exporting}
          pagination={{
            page: queryState.page,
            pageSize: queryState.limit,
            totalPages: data?.totalPages ?? 1,
            totalItems: data?.total ?? 0,
            onPageChange: (page) => setQueryState({ page }),
            onPageSizeChange: (limit) => setQueryState({ limit, page: 1 }),
            pageSizeOptions: [10, 20, 50],
          }}
        />
      </div>

      {toast && (
        <div
          className={`fixed bottom-6 right-6 rounded-2xl border px-4 py-3 text-sm shadow-xl ${
            toast.tone === 'success' ? 'border-success/30 bg-success/10 text-success' : 'border-danger/30 bg-danger/10 text-danger'
          }`}
          data-testid="work-orders-toast"
        >
          {toast.message}
        </div>
      )}

      <SlideOver
        open={!!activeWorkOrderId}
        title={activeWorkOrderId && activeWorkOrderId !== 'new' ? 'Edit work order' : 'New work order'}
        description="Quickly adjust assignments, priorities, and schedules."
        onClose={() => setActiveWorkOrderId(null)}
      >
        <form className="space-y-5" onSubmit={handleFormSubmit} data-testid="work-orders-form">
          <label className="block text-sm font-semibold text-mutedfg">
            Title
            <input
              {...form.register('title')}
              className="mt-2 w-full rounded-2xl border border-border bg-white px-4 py-2 text-sm text-fg shadow-inner focus:outline-none focus:ring-2 focus:ring-brand"
              data-testid="work-orders-form-title"
              disabled={createMutation.isPending || updateMutation.isPending}
            />
            {form.formState.errors.title && (
              <span className="mt-1 block text-xs text-danger">{form.formState.errors.title.message}</span>
            )}
          </label>
          <label className="block text-sm font-semibold text-mutedfg">
            Description
            <textarea
              {...form.register('description')}
              className="mt-2 h-32 w-full rounded-2xl border border-border bg-white px-4 py-3 text-sm text-fg shadow-inner focus:outline-none focus:ring-2 focus:ring-brand"
              data-testid="work-orders-form-description"
              disabled={createMutation.isPending || updateMutation.isPending}
            />
            {form.formState.errors.description && (
              <span className="mt-1 block text-xs text-danger">{form.formState.errors.description.message}</span>
            )}
          </label>
          <div className="grid grid-cols-1 gap-4 sm:grid-cols-2">
            <label className="block text-sm font-semibold text-mutedfg">
              Status
              <select
                {...form.register('status')}
                className="mt-2 w-full rounded-2xl border border-border bg-white px-4 py-2 text-sm text-fg shadow-inner focus:outline-none focus:ring-2 focus:ring-brand"
                data-testid="work-orders-form-status"
                disabled={createMutation.isPending || updateMutation.isPending}
              >
                {statusOptions?.map((option) => (
                  <option key={option.value} value={option.value}>
                    {option.label}
                  </option>
                ))}
              </select>
            </label>
            <div className="grid grid-cols-1 gap-4 sm:grid-cols-2">
              <label className="block text-sm font-semibold text-mutedfg">
                Status
                <select
                  value={activeWorkOrder.status}
                  onChange={(event) => {
                    const value = event.target.value as WorkOrderRow['status'];
                    setActiveWorkOrder({
                      ...activeWorkOrder,
                      status: value,
                      statusLabel: formatWorkOrderStatus(value)
                    });
                  }}
                  className="mt-2 w-full rounded-2xl border border-border bg-white px-4 py-2 text-sm text-fg shadow-inner focus:outline-none focus:ring-2 focus:ring-brand"
                >
                  {statusOptions.map((option) => (
                    <option key={option.value} value={option.value}>
                      {option.label}
                    </option>
                  ))}
                </select>
              </label>
              <label className="block text-sm font-semibold text-mutedfg">
                Priority
                <select
                  value={activeWorkOrder.priority}
                  onChange={(event) => {
                    const value = event.target.value as WorkOrderRow['priority'];
                    setActiveWorkOrder({
                      ...activeWorkOrder,
                      priority: value,
                      priorityLabel: formatWorkOrderPriority(value)
                    });
                  }}
                  className="mt-2 w-full rounded-2xl border border-border bg-white px-4 py-2 text-sm text-fg shadow-inner focus:outline-none focus:ring-2 focus:ring-brand"
                >
                  {priorityOptions.map((option) => (
                    <option key={option.value} value={option.value}>
                      {option.label}
                    </option>
                  ))}
                </select>
              </label>
            </div>
            <label className="block text-sm font-semibold text-mutedfg">
              Priority
              <select
                {...form.register('priority')}
                className="mt-2 w-full rounded-2xl border border-border bg-white px-4 py-2 text-sm text-fg shadow-inner focus:outline-none focus:ring-2 focus:ring-brand"
                data-testid="work-orders-form-priority"
                disabled={createMutation.isPending || updateMutation.isPending}
              >
                {priorityOptions?.map((option) => (
                  <option key={option.value} value={option.value}>
                    {option.label}
                  </option>
                ))}
              </select>
            </label>
          </div>
          <label className="block text-sm font-semibold text-mutedfg">
            Assign to
            <div className="mt-2 flex items-center gap-3 rounded-2xl border border-border bg-white px-4 py-2 text-sm shadow-inner">
              <User className="h-4 w-4 text-mutedfg" />
              <input
                type="date"
                value={activeWorkOrder.dueDate ? activeWorkOrder.dueDate.slice(0, 10) : ''}
                onChange={(event) => setActiveWorkOrder({ ...activeWorkOrder, dueDate: event.target.value || null })}
                className="mt-2 w-full rounded-2xl border border-border bg-white px-4 py-2 text-sm text-fg shadow-inner focus:outline-none focus:ring-2 focus:ring-brand"
              />
            </div>
          </label>
          <label className="block text-sm font-semibold text-mutedfg">
            Due date
            <input
              type="date"
              {...form.register('dueDate')}
              className="mt-2 w-full rounded-2xl border border-border bg-white px-4 py-2 text-sm text-fg shadow-inner focus:outline-none focus:ring-2 focus:ring-brand"
              data-testid="work-orders-form-due"
              disabled={createMutation.isPending || updateMutation.isPending}
            />
          </label>
          <label className="block text-sm font-semibold text-mutedfg">
            Category
            <input
              {...form.register('category')}
              className="mt-2 w-full rounded-2xl border border-border bg-white px-4 py-2 text-sm text-fg shadow-inner focus:outline-none focus:ring-2 focus:ring-brand"
              data-testid="work-orders-form-category"
              disabled={createMutation.isPending || updateMutation.isPending}
            />
          </label>
          <div className="flex justify-end gap-3">
            <button
              type="button"
              onClick={() => setActiveWorkOrderId(null)}
              className="rounded-2xl border border-border px-4 py-2 text-sm font-semibold text-fg"
              data-testid="work-orders-form-cancel"
              disabled={createMutation.isPending || updateMutation.isPending}
            >
              Cancel
            </button>
            <button
              type="submit"
              className="rounded-2xl bg-brand px-4 py-2 text-sm font-semibold text-white shadow-lg disabled:opacity-60"
              data-testid="work-orders-form-submit"
              disabled={createMutation.isPending || updateMutation.isPending || !canManage}
              title={canManage ? 'Save changes' : 'Requires planner, supervisor, or admin role'}
            >
              {createMutation.isPending || updateMutation.isPending ? 'Saving…' : 'Save changes'}
            </button>
          </div>
        </form>
      </SlideOver>

      <ConfirmDialog
        open={pendingAction != null}
        onCancel={() => setPendingAction(null)}
        onConfirm={confirmBulkAction}
        title={
          pendingAction === 'delete'
            ? 'Delete selected work orders?'
            : pendingAction === 'archive'
            ? 'Archive selected work orders?'
            : 'Complete selected work orders?'
        }
        description={
          pendingAction === 'delete'
            ? 'This action cannot be undone and will permanently remove the records.'
            : pendingAction === 'archive'
            ? 'Archived work orders will be hidden from active views.'
            : 'Completed work orders will update technician availability and notify subscribers.'
        }
        confirmLabel={pendingAction === 'delete' ? 'Delete' : pendingAction === 'archive' ? 'Archive' : 'Mark complete'}
        tone={pendingAction === 'delete' ? 'danger' : 'default'}
        data-testid="work-orders-confirm"
      />

      {isImporting && (
        <div className="fixed inset-0 flex items-center justify-center bg-black/40">
          <div className="rounded-2xl bg-white px-6 py-4 text-sm font-semibold text-fg shadow-xl">Importing work orders…</div>
        </div>
      )}
    </div>
  );
}
<|MERGE_RESOLUTION|>--- conflicted
+++ resolved
@@ -10,14 +10,8 @@
 import { ConfirmDialog } from '../components/premium/ConfirmDialog';
 import { DataBadge } from '../components/premium/DataBadge';
 import { EmptyState } from '../components/premium/EmptyState';
-<<<<<<< HEAD
-import { api, isApiErrorResponse } from '../lib/api';
-import { formatDate, formatWorkOrderPriority, formatWorkOrderStatus } from '../lib/utils';
-import { toWorkOrderRow, type WorkOrderRow } from '../lib/workOrders';
-=======
 import { api } from '../lib/api';
 import { normalizeWorkOrders, type WorkOrderRecord } from '../lib/workOrders';
->>>>>>> 0f44342f
 
 interface ToastState {
   message: string;
@@ -61,11 +55,7 @@
   { key: 'status', value: 'completed', label: 'Completed' }
 ];
 
-<<<<<<< HEAD
-const columns: ProTableColumn<WorkOrderRow>[] = [
-=======
 const columns: ProTableColumn<WorkOrderRecord>[] = [
->>>>>>> 0f44342f
   { key: 'id', header: 'WO #' },
   { key: 'title', header: 'Summary' },
   {
@@ -112,11 +102,7 @@
   const navigate = useNavigate();
   const [values, setValues] = useState<FilterValues>({ search: '' });
   const [selectedIds, setSelectedIds] = useState<string[]>([]);
-<<<<<<< HEAD
-  const [activeWorkOrder, setActiveWorkOrder] = useState<WorkOrderRow | null>(null);
-=======
   const [activeWorkOrder, setActiveWorkOrder] = useState<WorkOrderRecord | null>(null);
->>>>>>> 0f44342f
   const [dialogOpen, setDialogOpen] = useState(false);
   const [notification, setNotification] = useState<NotificationState | null>(null);
   const [queryError, setQueryError] = useState<string | null>(null);
@@ -128,21 +114,6 @@
   }, [notification]);
 
   const {
-<<<<<<< HEAD
-    data: workOrders = [],
-    isLoading,
-    isError,
-    error,
-  } = useQuery<WorkOrderRow[], ApiResponse<ApiError>>({
-    queryKey: ['work-orders'],
-    queryFn: async () => {
-      const result = await api.get<WorkOrderSummary[]>('/work-orders');
-      if (!Array.isArray(result)) {
-        return [];
-      }
-      return result.map(toWorkOrderRow);
-    }
-=======
     data: workOrders,
     isLoading,
     isError,
@@ -154,7 +125,6 @@
       return normalizeWorkOrders(result);
     },
     retry: false,
->>>>>>> 0f44342f
   });
 
   useEffect(() => {
@@ -171,14 +141,8 @@
   const workOrderRows = workOrders ?? [];
 
   const filtered = useMemo(() => {
-<<<<<<< HEAD
-    const search = values.search?.trim().toLowerCase() ?? '';
-
-    return workOrders.filter((order) => {
-=======
     const search = (values.search ?? '').trim().toLowerCase();
     return workOrderRows.filter((order) => {
->>>>>>> 0f44342f
       const matchesSearch = search
         ? [order.id, order.title, order.description ?? '', order.assignee ?? '', order.assetId ?? '']
             .filter((field): field is string => typeof field === 'string')
@@ -209,27 +173,7 @@
   const confirmBulkAction = () => {
     if (!pendingAction) return;
 
-<<<<<<< HEAD
-    const ids = [...selectedIds];
-
-    switch (pendingAction) {
-      case 'complete':
-        bulkCompleteMutation.mutate(ids);
-        break;
-      case 'archive':
-        bulkArchiveMutation.mutate(ids);
-        break;
-      case 'delete':
-        bulkDeleteMutation.mutate(ids);
-        break;
-      default:
-        break;
-    }
-
-  const handleRowClick = (row: WorkOrderRow) => {
-=======
   const handleRowClick = (row: WorkOrderRecord) => {
->>>>>>> 0f44342f
     setActiveWorkOrder(row);
   };
 
@@ -374,7 +318,7 @@
         </div>
         <div className="flex flex-wrap items-center gap-3">
           <div className="flex items-center gap-2 text-xs font-semibold text-mutedfg">
-            <Filter className="h-4 w-4" />
+            <Filter className="w-4 h-4" />
             Filters active: {filtersActive}
           </div>
           <button
@@ -385,34 +329,34 @@
             data-testid="work-orders-export-csv"
             title={!canManage ? 'Limited export still available' : 'Export current view as CSV'}
           >
-            <Download className="mr-2 inline h-4 w-4" /> Export CSV
+            <Download className="inline w-4 h-4 mr-2" /> Export CSV
           </button>
           <button
             onClick={() => setActiveWorkOrder(createDraftWorkOrder())}
             className="inline-flex items-center gap-2 rounded-2xl bg-brand px-4 py-2 text-sm font-semibold text-white shadow-lg transition hover:-translate-y-0.5 hover:shadow-xl"
           >
-            <Plus className="h-4 w-4" /> New work order
+            <Plus className="w-4 h-4" /> New work order
           </button>
         </div>
       </header>
 
-      <div className="rounded-3xl border border-border bg-surface p-4 shadow-xl">
-        <div className="flex flex-wrap items-center gap-3 border-b border-border/60 pb-4">
+      <div className="p-4 border shadow-xl rounded-3xl border-border bg-surface">
+        <div className="flex flex-wrap items-center gap-3 pb-4 border-b border-border/60">
           <div className="relative flex-1 min-w-[220px]">
-            <Search className="pointer-events-none absolute left-4 top-1/2 h-4 w-4 -translate-y-1/2 text-mutedfg" />
+            <Search className="absolute w-4 h-4 -translate-y-1/2 pointer-events-none left-4 top-1/2 text-mutedfg" />
             <input
               type="search"
               value={queryState.search}
               onChange={(event) => setQueryState({ search: event.target.value, page: 1 })}
               placeholder="Search work orders"
-              className="w-full rounded-2xl border border-border bg-white px-10 py-3 text-sm text-fg shadow-inner outline-none transition focus:ring-2 focus:ring-brand"
+              className="w-full px-10 py-3 text-sm transition bg-white border shadow-inner outline-none rounded-2xl border-border text-fg focus:ring-2 focus:ring-brand"
               data-testid="work-orders-search"
             />
           </div>
           <select
             value={queryState.sortBy}
             onChange={(event) => setQueryState({ sortBy: event.target.value as QueryState['sortBy'], page: 1 })}
-            className="rounded-2xl border border-border bg-white px-4 py-2 text-xs font-semibold text-fg shadow-sm"
+            className="px-4 py-2 text-xs font-semibold bg-white border shadow-sm rounded-2xl border-border text-fg"
             data-testid="work-orders-sort-field"
           >
             {sortingOptions.map((option) => (
@@ -424,7 +368,7 @@
           <select
             value={queryState.sortDir}
             onChange={(event) => setQueryState({ sortDir: event.target.value as QueryState['sortDir'], page: 1 })}
-            className="rounded-2xl border border-border bg-white px-4 py-2 text-xs font-semibold text-fg shadow-sm"
+            className="px-4 py-2 text-xs font-semibold bg-white border shadow-sm rounded-2xl border-border text-fg"
             data-testid="work-orders-sort-direction"
           >
             <option value="asc">Ascending</option>
@@ -438,7 +382,7 @@
             title={canManage ? 'Mark selected work orders complete' : 'Requires planner, supervisor, or admin role'}
             data-testid="work-orders-complete"
           >
-            <ListChecks className="h-4 w-4" /> Mark complete
+            <ListChecks className="w-4 h-4" /> Mark complete
           </button>
           <button
             type="button"
@@ -448,7 +392,7 @@
             title={canManage ? 'Archive selected work orders' : 'Requires planner, supervisor, or admin role'}
             data-testid="work-orders-archive"
           >
-            <Calendar className="h-4 w-4" /> Archive
+            <Calendar className="w-4 h-4" /> Archive
           </button>
           <button
             type="button"
@@ -458,7 +402,7 @@
             title={canManage ? 'Duplicate selected work orders' : 'Requires planner, supervisor, or admin role'}
             data-testid="work-orders-duplicate"
           >
-            <Copy className="h-4 w-4" /> Duplicate
+            <Copy className="w-4 h-4" /> Duplicate
           </button>
           <button
             type="button"
@@ -468,19 +412,13 @@
             title={canDelete ? 'Delete selected work orders' : 'Requires supervisor or admin role'}
             data-testid="work-orders-delete"
           >
-            <Trash2 className="h-4 w-4" /> Delete
+            <Trash2 className="w-4 h-4" /> Delete
           </button>
         </div>
         <FilterBar filters={filters} values={values} onChange={handleChange} onReset={handleReset} quickFilters={quickFilters} sticky={false} />
-<<<<<<< HEAD
-        {errorMessage && (
-          <div className="mt-4 rounded-2xl border border-danger/30 bg-danger/5 p-4 text-sm text-danger">
-            {errorMessage}
-=======
         {queryError && (
-          <div className="mb-4 rounded-2xl border border-danger/20 bg-danger/10 px-4 py-3 text-sm text-danger">
+          <div className="px-4 py-3 mb-4 text-sm border rounded-2xl border-danger/20 bg-danger/10 text-danger">
             {queryError}
->>>>>>> 0f44342f
           </div>
         )}
         <ProTable
@@ -498,7 +436,7 @@
                   event.stopPropagation();
                   navigate(`/work-orders/${row.id}`);
                 }}
-                className="rounded-full border border-border px-3 py-1 text-xs font-semibold text-brand hover:bg-brand/10"
+                className="px-3 py-1 text-xs font-semibold border rounded-full border-border text-brand hover:bg-brand/10"
                 data-testid={`work-orders-view-${row.id}`}
               >
                 View
@@ -509,7 +447,7 @@
                   event.stopPropagation();
                   setActiveWorkOrderId(row.id);
                 }}
-                className="rounded-full border border-border px-3 py-1 text-xs font-semibold text-fg hover:bg-muted"
+                className="px-3 py-1 text-xs font-semibold border rounded-full border-border text-fg hover:bg-muted"
                 data-testid={`work-orders-edit-${row.id}`}
                 disabled={!canManage}
                 title={canManage ? 'Edit work order' : 'Requires planner, supervisor, or admin role'}
@@ -518,7 +456,7 @@
               </button>
             </div>
           )}
-          emptyState={<EmptyState title="No work orders found" description="Try changing your filters or creating a new work order." icon={<Calendar className="h-8 w-8" />} />}
+          emptyState={<EmptyState title="No work orders found" description="Try changing your filters or creating a new work order." icon={<Calendar className="w-8 h-8" />} />}
           onExportCsv={() => exportCurrentQuery('csv')}
           onExportXlsx={() => exportCurrentQuery('xlsx')}
           exportDisabled={exporting}
@@ -556,24 +494,24 @@
             Title
             <input
               {...form.register('title')}
-              className="mt-2 w-full rounded-2xl border border-border bg-white px-4 py-2 text-sm text-fg shadow-inner focus:outline-none focus:ring-2 focus:ring-brand"
+              className="w-full px-4 py-2 mt-2 text-sm bg-white border shadow-inner rounded-2xl border-border text-fg focus:outline-none focus:ring-2 focus:ring-brand"
               data-testid="work-orders-form-title"
               disabled={createMutation.isPending || updateMutation.isPending}
             />
             {form.formState.errors.title && (
-              <span className="mt-1 block text-xs text-danger">{form.formState.errors.title.message}</span>
+              <span className="block mt-1 text-xs text-danger">{form.formState.errors.title.message}</span>
             )}
           </label>
           <label className="block text-sm font-semibold text-mutedfg">
             Description
             <textarea
               {...form.register('description')}
-              className="mt-2 h-32 w-full rounded-2xl border border-border bg-white px-4 py-3 text-sm text-fg shadow-inner focus:outline-none focus:ring-2 focus:ring-brand"
+              className="w-full h-32 px-4 py-3 mt-2 text-sm bg-white border shadow-inner rounded-2xl border-border text-fg focus:outline-none focus:ring-2 focus:ring-brand"
               data-testid="work-orders-form-description"
               disabled={createMutation.isPending || updateMutation.isPending}
             />
             {form.formState.errors.description && (
-              <span className="mt-1 block text-xs text-danger">{form.formState.errors.description.message}</span>
+              <span className="block mt-1 text-xs text-danger">{form.formState.errors.description.message}</span>
             )}
           </label>
           <div className="grid grid-cols-1 gap-4 sm:grid-cols-2">
@@ -581,7 +519,7 @@
               Status
               <select
                 {...form.register('status')}
-                className="mt-2 w-full rounded-2xl border border-border bg-white px-4 py-2 text-sm text-fg shadow-inner focus:outline-none focus:ring-2 focus:ring-brand"
+                className="w-full px-4 py-2 mt-2 text-sm bg-white border shadow-inner rounded-2xl border-border text-fg focus:outline-none focus:ring-2 focus:ring-brand"
                 data-testid="work-orders-form-status"
                 disabled={createMutation.isPending || updateMutation.isPending}
               >
@@ -605,7 +543,7 @@
                       statusLabel: formatWorkOrderStatus(value)
                     });
                   }}
-                  className="mt-2 w-full rounded-2xl border border-border bg-white px-4 py-2 text-sm text-fg shadow-inner focus:outline-none focus:ring-2 focus:ring-brand"
+                  className="w-full px-4 py-2 mt-2 text-sm bg-white border shadow-inner rounded-2xl border-border text-fg focus:outline-none focus:ring-2 focus:ring-brand"
                 >
                   {statusOptions.map((option) => (
                     <option key={option.value} value={option.value}>
@@ -626,7 +564,7 @@
                       priorityLabel: formatWorkOrderPriority(value)
                     });
                   }}
-                  className="mt-2 w-full rounded-2xl border border-border bg-white px-4 py-2 text-sm text-fg shadow-inner focus:outline-none focus:ring-2 focus:ring-brand"
+                  className="w-full px-4 py-2 mt-2 text-sm bg-white border shadow-inner rounded-2xl border-border text-fg focus:outline-none focus:ring-2 focus:ring-brand"
                 >
                   {priorityOptions.map((option) => (
                     <option key={option.value} value={option.value}>
@@ -640,7 +578,7 @@
               Priority
               <select
                 {...form.register('priority')}
-                className="mt-2 w-full rounded-2xl border border-border bg-white px-4 py-2 text-sm text-fg shadow-inner focus:outline-none focus:ring-2 focus:ring-brand"
+                className="w-full px-4 py-2 mt-2 text-sm bg-white border shadow-inner rounded-2xl border-border text-fg focus:outline-none focus:ring-2 focus:ring-brand"
                 data-testid="work-orders-form-priority"
                 disabled={createMutation.isPending || updateMutation.isPending}
               >
@@ -654,13 +592,13 @@
           </div>
           <label className="block text-sm font-semibold text-mutedfg">
             Assign to
-            <div className="mt-2 flex items-center gap-3 rounded-2xl border border-border bg-white px-4 py-2 text-sm shadow-inner">
-              <User className="h-4 w-4 text-mutedfg" />
+            <div className="flex items-center gap-3 px-4 py-2 mt-2 text-sm bg-white border shadow-inner rounded-2xl border-border">
+              <User className="w-4 h-4 text-mutedfg" />
               <input
                 type="date"
                 value={activeWorkOrder.dueDate ? activeWorkOrder.dueDate.slice(0, 10) : ''}
                 onChange={(event) => setActiveWorkOrder({ ...activeWorkOrder, dueDate: event.target.value || null })}
-                className="mt-2 w-full rounded-2xl border border-border bg-white px-4 py-2 text-sm text-fg shadow-inner focus:outline-none focus:ring-2 focus:ring-brand"
+                className="w-full px-4 py-2 mt-2 text-sm bg-white border shadow-inner rounded-2xl border-border text-fg focus:outline-none focus:ring-2 focus:ring-brand"
               />
             </div>
           </label>
@@ -669,7 +607,7 @@
             <input
               type="date"
               {...form.register('dueDate')}
-              className="mt-2 w-full rounded-2xl border border-border bg-white px-4 py-2 text-sm text-fg shadow-inner focus:outline-none focus:ring-2 focus:ring-brand"
+              className="w-full px-4 py-2 mt-2 text-sm bg-white border shadow-inner rounded-2xl border-border text-fg focus:outline-none focus:ring-2 focus:ring-brand"
               data-testid="work-orders-form-due"
               disabled={createMutation.isPending || updateMutation.isPending}
             />
@@ -678,7 +616,7 @@
             Category
             <input
               {...form.register('category')}
-              className="mt-2 w-full rounded-2xl border border-border bg-white px-4 py-2 text-sm text-fg shadow-inner focus:outline-none focus:ring-2 focus:ring-brand"
+              className="w-full px-4 py-2 mt-2 text-sm bg-white border shadow-inner rounded-2xl border-border text-fg focus:outline-none focus:ring-2 focus:ring-brand"
               data-testid="work-orders-form-category"
               disabled={createMutation.isPending || updateMutation.isPending}
             />
@@ -687,7 +625,7 @@
             <button
               type="button"
               onClick={() => setActiveWorkOrderId(null)}
-              className="rounded-2xl border border-border px-4 py-2 text-sm font-semibold text-fg"
+              className="px-4 py-2 text-sm font-semibold border rounded-2xl border-border text-fg"
               data-testid="work-orders-form-cancel"
               disabled={createMutation.isPending || updateMutation.isPending}
             >
@@ -695,7 +633,7 @@
             </button>
             <button
               type="submit"
-              className="rounded-2xl bg-brand px-4 py-2 text-sm font-semibold text-white shadow-lg disabled:opacity-60"
+              className="px-4 py-2 text-sm font-semibold text-white shadow-lg rounded-2xl bg-brand disabled:opacity-60"
               data-testid="work-orders-form-submit"
               disabled={createMutation.isPending || updateMutation.isPending || !canManage}
               title={canManage ? 'Save changes' : 'Requires planner, supervisor, or admin role'}
@@ -731,7 +669,7 @@
 
       {isImporting && (
         <div className="fixed inset-0 flex items-center justify-center bg-black/40">
-          <div className="rounded-2xl bg-white px-6 py-4 text-sm font-semibold text-fg shadow-xl">Importing work orders…</div>
+          <div className="px-6 py-4 text-sm font-semibold bg-white shadow-xl rounded-2xl text-fg">Importing work orders…</div>
         </div>
       )}
     </div>
