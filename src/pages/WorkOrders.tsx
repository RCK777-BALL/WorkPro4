--- conflicted
+++ resolved
@@ -1,9 +1,5 @@
-<<<<<<< HEAD
 import { useState } from 'react';
-=======
-import { useMemo, useState } from 'react';
-
->>>>>>> 6e48d4e5
+
 import { ClipboardList, Plus, Search, Filter, User, Calendar, AlertTriangle } from 'lucide-react';
 import { WorkOrderForm } from '../components/forms/WorkOrderForm';
 
@@ -101,12 +97,8 @@
       assignee: 'John Smith',
       dueDate: 'Today',
       createdDate: '2 hours ago',
-<<<<<<< HEAD
       createdAt: '2024-04-24'
-=======
-      dueDateValue: '2024-03-05',
-      createdDateValue: '2024-03-04T08:00:00.000Z'
->>>>>>> 6e48d4e5
+
     },
     {
       id: 'WO-2024-002',
@@ -118,12 +110,8 @@
       assignee: 'Jane Doe',
       dueDate: 'Yesterday',
       createdDate: '3 days ago',
-<<<<<<< HEAD
       createdAt: '2024-04-20'
-=======
-      dueDateValue: '2024-03-03',
-      createdDateValue: '2024-03-01T12:00:00.000Z'
->>>>>>> 6e48d4e5
+
     },
     {
       id: 'WO-2024-003',
@@ -135,12 +123,8 @@
       assignee: 'Unassigned',
       dueDate: 'Next week',
       createdDate: '1 day ago',
-<<<<<<< HEAD
       createdAt: '2024-04-22'
-=======
-      dueDateValue: '2024-03-10',
-      createdDateValue: '2024-03-03T09:30:00.000Z'
->>>>>>> 6e48d4e5
+
     }
   ], []);
 
@@ -308,7 +292,6 @@
             }}
           />
         </div>
-<<<<<<< HEAD
         <div className="relative">
           <button
             className="flex items-center gap-2 px-4 py-2 border rounded-xl hover:bg-opacity-80 transition-colors"
@@ -457,16 +440,7 @@
             </div>
           )}
         </div>
-=======
-        <button
-          className="flex items-center gap-2 px-4 py-2 border rounded-xl hover:bg-opacity-80 transition-colors"
-          style={{ borderColor: colors.border, color: colors.foreground }}
-          onClick={() => setShowFilters((prev) => !prev)}
-        >
-          <Filter className="w-4 h-4" />
-          Filters
-        </button>
->>>>>>> 6e48d4e5
+
       </div>
 
       {showFilters && (
