import { useState } from 'react';
import { ClipboardList, Plus, Search, Filter, User, Calendar, AlertTriangle } from 'lucide-react';
<<<<<<< HEAD
import { useState } from 'react';
=======
import { useNavigate } from 'react-router-dom';
import { useQuery } from '@tanstack/react-query';
>>>>>>> 832ad284
import { useTheme } from '../contexts/ThemeContext';
import { api } from '../lib/api';
import { mockWorkOrders, type MockWorkOrder } from '../lib/mockWorkOrders';
import { WorkOrderForm } from '../components/forms/WorkOrderForm';


export default function WorkOrders() {
  const [showCreate, setShowCreate] = useState(false);
  const queryClient = useQueryClient();
  const { colors } = useTheme();
<<<<<<< HEAD
  const [statusFilter, setStatusFilter] = useState<string | null>(null);
=======
  const navigate = useNavigate();
  const [isFormOpen, setIsFormOpen] = useState(false);
  const [selectedWorkOrderId, setSelectedWorkOrderId] = useState<string | null>(null);

  const { data: workOrders = mockWorkOrders, isLoading, refetch } = useQuery<MockWorkOrder[]>({
    queryKey: ['work-orders'],
    queryFn: async () => {
      try {
        const result = await api.get<MockWorkOrder[]>('/work-orders');
        if (!result || !Array.isArray(result) || result.length === 0) {
          return mockWorkOrders;
        }

        return result.map((item) => ({
          ...item,
          priority: item.priority ?? 'Medium',
          status: item.status ?? 'Open'
        }));
      } catch {
        return mockWorkOrders;
      }
    }

  });
>>>>>>> 832ad284

  const statusStats = [
    { label: 'Open', count: 24, color: colors.info },
    { label: 'In Progress', count: 8, color: colors.warning },
    { label: 'Completed', count: 156, color: colors.success },
    { label: 'Overdue', count: 3, color: colors.error }
  ];


  const getPriorityColor = (priority: string) => {
    switch ((priority ?? '').toLowerCase()) {
      case 'urgent': return colors.error;
      case 'high': return colors.warning;
      case 'medium': return colors.info;
      case 'low': return colors.success;
      default: return colors.mutedForeground;
    }
  };

  const getStatusColor = (status: string) => {
    switch ((status ?? '').toLowerCase()) {
      case 'open': return colors.info;
      case 'assigned': return colors.warning;
      case 'in progress': return colors.warning;
      case 'completed': return colors.success;
      case 'cancelled': return colors.mutedForeground;
      default: return colors.mutedForeground;
    }
  };

<<<<<<< HEAD
  const filteredWorkOrders = statusFilter
    ? workOrders.filter((wo) => wo.status === statusFilter)
    : workOrders;
=======
  const handleViewWorkOrder = (id: string) => {
    navigate(`/work-orders/${id}`);
  };

  const handleUpdateWorkOrder = (id: string) => {
    setSelectedWorkOrderId(id);
    setIsFormOpen(true);
  };

  const handleNewWorkOrder = () => {
    setSelectedWorkOrderId(null);
    setIsFormOpen(true);
  };

  const handleCloseForm = () => {
    setIsFormOpen(false);
    setSelectedWorkOrderId(null);
  };

  const handleFormSuccess = () => {
    refetch();
  };
>>>>>>> 832ad284

  return (
    <div className="space-y-6">
      {/* Page Header */}
      <div className="flex items-center justify-between">
        <div>
          <h1 className="text-3xl font-bold" style={{ color: colors.foreground }}>Work Orders</h1>
          <p className="mt-1" style={{ color: colors.mutedForeground }}>
            Manage and track maintenance work orders
          </p>
        </div>
        <button
          className="flex items-center gap-2 px-4 py-2 rounded-xl hover:opacity-90 transition-colors"
          style={{ backgroundColor: colors.primary, color: 'white' }}
          onClick={handleNewWorkOrder}

        >
          <Plus className="w-4 h-4" />
          New Work Order
        </button>
      </div>

      {/* Status Summary */}
      <div className="grid grid-cols-2 md:grid-cols-4 gap-4">
        {statusStats.map((stat, index) => {
          const isActive = statusFilter === stat.label;

          return (
            <div
              key={index}
              onClick={() => setStatusFilter((prev) => (prev === stat.label ? null : stat.label))}
              className="rounded-xl border p-4 shadow-sm text-center hover:shadow-md transition-shadow cursor-pointer"
              style={{
                backgroundColor: isActive ? `${stat.color}20` : colors.card,
                borderColor: isActive ? stat.color : colors.border
              }}
            >
              <div className="text-2xl font-bold" style={{ color: stat.color }}>{stat.count}</div>
              <div className="text-sm" style={{ color: colors.mutedForeground }}>{stat.label}</div>
            </div>
          );
        })}
      </div>

      {/* Search and Filters */}
      <div className="flex flex-col sm:flex-row sm:items-center gap-4 relative">
        <div className="relative flex-1 max-w-md">
          <Search
            className="absolute left-3 top-1/2 transform -translate-y-1/2 w-4 h-4"
            style={{ color: colors.mutedForeground }}
          />
          <input
            type="text"
            placeholder="Search work orders..."
            className="w-full h-10 pl-10 pr-4 rounded-xl border focus:outline-none focus:ring-2 focus:ring-ring"
            style={{ 
              backgroundColor: colors.background, 
              borderColor: colors.border,
              color: colors.foreground
            }}
          />
        </div>
        <button 
          className="flex items-center gap-2 px-4 py-2 border rounded-xl hover:bg-opacity-80 transition-colors"
          style={{ borderColor: colors.border, color: colors.foreground }}
        >
          <Filter className="w-4 h-4" />
          Filters
        </button>
      </div>

      {/* Work Orders List */}
      <div className="space-y-4">
<<<<<<< HEAD
        {filteredWorkOrders.map((wo) => (
=======
        {isLoading && (
          <div
            className="rounded-xl border p-6 text-center"
            style={{ backgroundColor: colors.card, borderColor: colors.border, color: colors.mutedForeground }}
          >
            Loading work orders...
          </div>
        )}

        {!isLoading && workOrders.length === 0 && (
          <div
            className="rounded-xl border p-6 text-center"
            style={{ backgroundColor: colors.card, borderColor: colors.border, color: colors.mutedForeground }}
          >
            No work orders found.
          </div>
        )}

        {workOrders.map((wo) => (
>>>>>>> 832ad284
          <div
            key={wo.id}
            className="rounded-xl border p-6 shadow-sm hover:shadow-md transition-shadow cursor-pointer"
            style={{ backgroundColor: colors.card, borderColor: colors.border }}

          >
            <Filter className="w-4 h-4" />
            Filters
            {isFiltersApplied && (
              <span
                className="ml-1 inline-flex h-2 w-2 rounded-full"
                style={{ backgroundColor: colors.primary }}
              />
            )}
          </button>

          {showFilters && (
            <div
              className="absolute right-0 mt-2 w-72 rounded-xl border shadow-lg p-4 space-y-3 z-10"
              style={{ backgroundColor: colors.card, borderColor: colors.border }}
            >
              <div>
                <label className="text-sm font-medium" style={{ color: colors.foreground }}>Status</label>
                <select
                  className="mt-1 w-full border rounded-lg px-3 py-2 text-sm focus:outline-none focus:ring-2 focus:ring-ring"
                  style={{
                    backgroundColor: colors.background,
                    borderColor: colors.border,
                    color: colors.foreground
                  }}
                  value={filters.status}
                  onChange={(event) => handleFilterChange('status', event.target.value)}
                >
                  {statusOptions.map((option) => (
                    <option key={option} value={option}>
                      {option}
                    </option>
                  ))}
                </select>
              </div>

              <div>
                <label className="text-sm font-medium" style={{ color: colors.foreground }}>Priority</label>
                <select
                  className="mt-1 w-full border rounded-lg px-3 py-2 text-sm focus:outline-none focus:ring-2 focus:ring-ring"
                  style={{
                    backgroundColor: colors.background,
                    borderColor: colors.border,
                    color: colors.foreground
                  }}
                  value={filters.priority}
                  onChange={(event) => handleFilterChange('priority', event.target.value)}
                >
                  {priorityOptions.map((option) => (
                    <option key={option} value={option}>
                      {option}
                    </option>
                  ))}
                </select>
              </div>

              <div>
                <label className="text-sm font-medium" style={{ color: colors.foreground }}>Assignee</label>
                <select
                  className="mt-1 w-full border rounded-lg px-3 py-2 text-sm focus:outline-none focus:ring-2 focus:ring-ring"
                  style={{
                    backgroundColor: colors.background,
                    borderColor: colors.border,
                    color: colors.foreground
                  }}
                  value={filters.assignee}
                  onChange={(event) => handleFilterChange('assignee', event.target.value)}
                >
                  {assigneeOptions.map((option) => (
                    <option key={option} value={option}>
                      {option}
                    </option>
                  ))}
                </select>
              </div>

              <div className="grid grid-cols-2 gap-3">
                <div>
                  <label className="text-sm font-medium" style={{ color: colors.foreground }}>Start date</label>
                  <input
                    type="date"
                    className="mt-1 w-full border rounded-lg px-3 py-2 text-sm focus:outline-none focus:ring-2 focus:ring-ring"
                    style={{
                      backgroundColor: colors.background,
                      borderColor: colors.border,
                      color: colors.foreground
                    }}
                  >
                    {wo.priority.toLowerCase() === 'urgent' && <AlertTriangle className="w-3 h-3" />}
                    {wo.priority}
                  </span>
                </div>
                
                <h4 className="font-medium mb-2" style={{ color: colors.foreground }}>
                  {wo.title}
                </h4>

                <p className="text-sm mb-3" style={{ color: colors.mutedForeground }}>
                  {wo.description ?? 'No description provided.'}
                </p>
                
                <div className="flex items-center gap-6 text-sm" style={{ color: colors.mutedForeground }}>
                  <div className="flex items-center gap-1">
                    <ClipboardList className="w-4 h-4" />
                    Asset: {wo.asset ?? 'N/A'}
                  </div>
                  <div className="flex items-center gap-1">
                    <User className="w-4 h-4" />
                    {wo.assignee ?? 'Unassigned'}
                  </div>
                  <div className="flex items-center gap-1">
                    <Calendar className="w-4 h-4" />
                    Due: {wo.dueDate ?? 'TBD'}
                  </div>
                </div>
              </div>

              <div className="flex gap-2">
                <button
                  className="px-3 py-1 border rounded-lg hover:bg-opacity-80 transition-colors text-sm"
                  style={{ borderColor: colors.border, color: colors.foreground }}
                  onClick={() => handleViewWorkOrder(wo.id)}

                >
                  Clear filters
                </button>
                <button
                  className="px-3 py-1 rounded-lg hover:opacity-90 transition-colors text-sm"
                  style={{ backgroundColor: colors.primary, color: 'white' }}
                  onClick={() => handleUpdateWorkOrder(wo.id)}

                >
                  Apply
                </button>
              </div>
            </div>
          )}
        </div>

      </div>

      {showFilters && (
        <div
          className="rounded-xl border p-4 grid gap-4 md:grid-cols-2 xl:grid-cols-4"
          style={{ backgroundColor: colors.card, borderColor: colors.border }}
        >
          <div className="flex flex-col gap-2">
            <label className="text-sm font-medium" style={{ color: colors.foreground }}>
              Status
            </label>
            <select
              value={filters.status}
              onChange={(event) => handleFilterChange('status', event.target.value)}
              className="h-10 px-3 rounded-xl border focus:outline-none focus:ring-2 focus:ring-ring"
              style={{
                backgroundColor: colors.background,
                borderColor: colors.border,
                color: colors.foreground
              }}
            >
              <option value="">All</option>
              {statusOptions.map((status) => (
                <option key={status} value={status}>
                  {status}
                </option>
              ))}
            </select>
          </div>

          <div className="flex flex-col gap-2">
            <label className="text-sm font-medium" style={{ color: colors.foreground }}>
              Priority
            </label>
            <select
              value={filters.priority}
              onChange={(event) => handleFilterChange('priority', event.target.value)}
              className="h-10 px-3 rounded-xl border focus:outline-none focus:ring-2 focus:ring-ring"
              style={{
                backgroundColor: colors.background,
                borderColor: colors.border,
                color: colors.foreground
              }}
            >
              <option value="">All</option>
              {priorityOptions.map((priority) => (
                <option key={priority} value={priority}>
                  {priority}
                </option>
              ))}
            </select>
          </div>

          <div className="flex flex-col gap-2">
            <label className="text-sm font-medium" style={{ color: colors.foreground }}>
              Assignee
            </label>
            <select
              value={filters.assignee}
              onChange={(event) => handleFilterChange('assignee', event.target.value)}
              className="h-10 px-3 rounded-xl border focus:outline-none focus:ring-2 focus:ring-ring"
              style={{
                backgroundColor: colors.background,
                borderColor: colors.border,
                color: colors.foreground
              }}
            >
              <option value="">All</option>
              {assigneeOptions.map((assignee) => (
                <option key={assignee} value={assignee}>
                  {assignee}
                </option>
              ))}
            </select>
          </div>

          <div className="flex flex-col gap-2">
            <label className="text-sm font-medium" style={{ color: colors.foreground }}>
              Created Date
            </label>
            <div className="grid grid-cols-1 gap-2 sm:grid-cols-2">
              <input
                type="date"
                value={filters.dateFrom}
                onChange={(event) => handleFilterChange('dateFrom', event.target.value)}
                className="h-10 px-3 rounded-xl border focus:outline-none focus:ring-2 focus:ring-ring"
                style={{
                  backgroundColor: colors.background,
                  borderColor: colors.border,
                  color: colors.foreground
                }}
              />
              <input
                type="date"
                value={filters.dateTo}
                onChange={(event) => handleFilterChange('dateTo', event.target.value)}
                className="h-10 px-3 rounded-xl border focus:outline-none focus:ring-2 focus:ring-ring"
                style={{
                  backgroundColor: colors.background,
                  borderColor: colors.border,
                  color: colors.foreground
                }}
              />
            </div>
          </div>

          <div className="md:col-span-2 xl:col-span-4 flex flex-wrap justify-end gap-2">
            <button
              type="button"
              className="px-4 py-2 border rounded-xl text-sm hover:bg-opacity-80 transition-colors"
              style={{ borderColor: colors.border, color: colors.foreground }}
              onClick={() =>
                setFilters({ status: '', priority: '', assignee: '', dateFrom: '', dateTo: '' })
              }
            >
              Reset Filters
            </button>
          </div>
        </div>
      )}

      {/* Work Orders List */}
      <div className="space-y-4">
        {filteredWorkOrders.map((wo) => (
          <div
            key={wo.id}
            className="rounded-xl border p-6 shadow-sm hover:shadow-md transition-shadow cursor-pointer"
            style={{ backgroundColor: colors.card, borderColor: colors.border }}

          >
            No work orders found.
          </div>
        ) : (
          workOrders.map((wo) => (
            <div
              key={wo.id}
              className="rounded-xl border p-6 shadow-sm hover:shadow-md transition-shadow cursor-pointer"
              style={{ backgroundColor: colors.card, borderColor: colors.border }}
            >
              <div className="flex items-start justify-between">
                <div className="flex-1">
                  <div className="flex items-center gap-3 mb-2">
                    <h3 className="text-lg font-semibold" style={{ color: colors.foreground }}>
                      {wo.id}
                    </h3>
                    <span
                      className="px-2 py-1 text-xs rounded-full"
                      style={{
                        backgroundColor: `${getStatusColor(wo.status)}20`,
                        color: getStatusColor(wo.status)
                      }}
                    >
                      {wo.status}
                    </span>
                    <span
                      className="px-2 py-1 text-xs rounded-full flex items-center gap-1"
                      style={{
                        backgroundColor: `${getPriorityColor(wo.priority)}20`,
                        color: getPriorityColor(wo.priority)
                      }}
                    >
                      {wo.priority === 'Urgent' && <AlertTriangle className="w-3 h-3" />}
                      {wo.priority}
                    </span>

                  </div>

                  <h4 className="font-medium mb-2" style={{ color: colors.foreground }}>
                    {wo.title}
                  </h4>

                  <p className="text-sm mb-3" style={{ color: colors.mutedForeground }}>
                    {wo.description}
                  </p>

                  <div className="flex items-center gap-6 text-sm" style={{ color: colors.mutedForeground }}>
                    <div className="flex items-center gap-1">
                      <ClipboardList className="w-4 h-4" />
                      Asset: {wo.asset}
                    </div>
                    <div className="flex items-center gap-1">
                      <User className="w-4 h-4" />
                      {wo.assignee}
                    </div>
                    <div className="flex items-center gap-1">
                      <Calendar className="w-4 h-4" />
                      Due: {wo.dueDate}
                    </div>
                  </div>
                </div>

                <div className="flex gap-2">
                  <button
                    className="px-3 py-1 border rounded-lg hover:bg-opacity-80 transition-colors text-sm"
                    style={{ borderColor: colors.border, color: colors.foreground }}
                    onClick={() => handleView(wo.id)}
                  >
                    View
                  </button>
                  <button
                    className="px-3 py-1 rounded-lg hover:opacity-90 transition-colors text-sm"
                    style={{ backgroundColor: colors.primary, color: 'white' }}
                    onClick={() => handleUpdate(wo.id)}
                  >
                    Update
                  </button>
                </div>
              </div>
            </div>
          ))
        )}
      </div>

      {isFormOpen && (
        <WorkOrderForm
          workOrderId={selectedWorkOrderId ?? undefined}
          onClose={handleCloseForm}
          onSuccess={handleFormSuccess}

        />
      )}
    </div>
  );
}<|MERGE_RESOLUTION|>--- conflicted
+++ resolved
@@ -1,11 +1,7 @@
 import { useState } from 'react';
 import { ClipboardList, Plus, Search, Filter, User, Calendar, AlertTriangle } from 'lucide-react';
-<<<<<<< HEAD
 import { useState } from 'react';
-=======
-import { useNavigate } from 'react-router-dom';
-import { useQuery } from '@tanstack/react-query';
->>>>>>> 832ad284
+
 import { useTheme } from '../contexts/ThemeContext';
 import { api } from '../lib/api';
 import { mockWorkOrders, type MockWorkOrder } from '../lib/mockWorkOrders';
@@ -16,34 +12,8 @@
   const [showCreate, setShowCreate] = useState(false);
   const queryClient = useQueryClient();
   const { colors } = useTheme();
-<<<<<<< HEAD
   const [statusFilter, setStatusFilter] = useState<string | null>(null);
-=======
-  const navigate = useNavigate();
-  const [isFormOpen, setIsFormOpen] = useState(false);
-  const [selectedWorkOrderId, setSelectedWorkOrderId] = useState<string | null>(null);
-
-  const { data: workOrders = mockWorkOrders, isLoading, refetch } = useQuery<MockWorkOrder[]>({
-    queryKey: ['work-orders'],
-    queryFn: async () => {
-      try {
-        const result = await api.get<MockWorkOrder[]>('/work-orders');
-        if (!result || !Array.isArray(result) || result.length === 0) {
-          return mockWorkOrders;
-        }
-
-        return result.map((item) => ({
-          ...item,
-          priority: item.priority ?? 'Medium',
-          status: item.status ?? 'Open'
-        }));
-      } catch {
-        return mockWorkOrders;
-      }
-    }
-
-  });
->>>>>>> 832ad284
+
 
   const statusStats = [
     { label: 'Open', count: 24, color: colors.info },
@@ -74,34 +44,10 @@
     }
   };
 
-<<<<<<< HEAD
   const filteredWorkOrders = statusFilter
     ? workOrders.filter((wo) => wo.status === statusFilter)
     : workOrders;
-=======
-  const handleViewWorkOrder = (id: string) => {
-    navigate(`/work-orders/${id}`);
-  };
-
-  const handleUpdateWorkOrder = (id: string) => {
-    setSelectedWorkOrderId(id);
-    setIsFormOpen(true);
-  };
-
-  const handleNewWorkOrder = () => {
-    setSelectedWorkOrderId(null);
-    setIsFormOpen(true);
-  };
-
-  const handleCloseForm = () => {
-    setIsFormOpen(false);
-    setSelectedWorkOrderId(null);
-  };
-
-  const handleFormSuccess = () => {
-    refetch();
-  };
->>>>>>> 832ad284
+
 
   return (
     <div className="space-y-6">
@@ -175,29 +121,8 @@
 
       {/* Work Orders List */}
       <div className="space-y-4">
-<<<<<<< HEAD
         {filteredWorkOrders.map((wo) => (
-=======
-        {isLoading && (
-          <div
-            className="rounded-xl border p-6 text-center"
-            style={{ backgroundColor: colors.card, borderColor: colors.border, color: colors.mutedForeground }}
-          >
-            Loading work orders...
-          </div>
-        )}
-
-        {!isLoading && workOrders.length === 0 && (
-          <div
-            className="rounded-xl border p-6 text-center"
-            style={{ backgroundColor: colors.card, borderColor: colors.border, color: colors.mutedForeground }}
-          >
-            No work orders found.
-          </div>
-        )}
-
-        {workOrders.map((wo) => (
->>>>>>> 832ad284
+
           <div
             key={wo.id}
             className="rounded-xl border p-6 shadow-sm hover:shadow-md transition-shadow cursor-pointer"
