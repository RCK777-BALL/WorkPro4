--- conflicted
+++ resolved
@@ -1,15 +1,9 @@
 import { useState } from 'react';
-<<<<<<< HEAD
 import { useNavigate } from 'react-router-dom';
 import { useQuery } from '@tanstack/react-query';
 import { ClipboardList, Plus, Search, Filter, User, Calendar, AlertTriangle } from 'lucide-react';
 import { WorkOrderForm } from '../components/forms/WorkOrderForm';
-=======
-import { useQuery, useQueryClient } from '@tanstack/react-query';
-import { ClipboardList, Plus, Search, Filter, User, Calendar, AlertTriangle } from 'lucide-react';
-import { WorkOrderForm } from '../components/forms/WorkOrderForm';
-import { api } from '../lib/api';
->>>>>>> 3d07026d
+
 import { useTheme } from '../contexts/ThemeContext';
 import { api } from '../lib/api';
 
@@ -147,7 +141,6 @@
     { label: 'Overdue', count: overdueCount, color: colors.error }
   ];
 
-<<<<<<< HEAD
   const openForm = (workOrderId?: string) => {
     setSelectedWorkOrderId(workOrderId ?? null);
     setIsFormOpen(true);
@@ -166,8 +159,7 @@
     openForm(workOrderId);
   };
 
-=======
->>>>>>> 3d07026d
+
   const getPriorityColor = (priority: string) => {
     switch (priority) {
       case 'Urgent': return colors.error;
@@ -202,11 +194,8 @@
         <button
           className="flex items-center gap-2 px-4 py-2 rounded-xl hover:opacity-90 transition-colors"
           style={{ backgroundColor: colors.primary, color: 'white' }}
-<<<<<<< HEAD
           onClick={() => openForm()}
-=======
-          onClick={() => setShowCreate(true)}
->>>>>>> 3d07026d
+
         >
           <Plus className="w-4 h-4" />
           New Work Order
@@ -269,7 +258,6 @@
             className="rounded-xl border p-6 text-center"
             style={{ backgroundColor: colors.card, borderColor: colors.border, color: colors.mutedForeground }}
           >
-<<<<<<< HEAD
             No work orders found.
           </div>
         ) : (
@@ -304,51 +292,7 @@
                       {wo.priority === 'Urgent' && <AlertTriangle className="w-3 h-3" />}
                       {wo.priority}
                     </span>
-=======
-            <div className="flex items-start justify-between">
-              <div className="flex-1">
-                <div className="flex items-center gap-3 mb-2">
-                  <h3 className="text-lg font-semibold" style={{ color: colors.foreground }}>
-                    {wo.id}
-                  </h3>
-                  <span 
-                    className="px-2 py-1 text-xs rounded-full"
-                    style={{ 
-                      backgroundColor: `${getStatusColor(wo.status)}20`,
-                      color: getStatusColor(wo.status)
-                    }}
-                  >
-                    {wo.status}
-                  </span>
-                  <span
-                    className="px-2 py-1 text-xs rounded-full flex items-center gap-1"
-                    style={{
-                      backgroundColor: `${getPriorityColor(wo.priority)}20`,
-                      color: getPriorityColor(wo.priority)
-                    }}
-                  >
-                    {wo.priority === 'Urgent' && <AlertTriangle className="w-3 h-3" />}
-                    {wo.priority}
-                  </span>
-                </div>
-                
-                <h4 className="font-medium mb-2" style={{ color: colors.foreground }}>
-                  {wo.title}
-                </h4>
-                
-                <p className="text-sm mb-3" style={{ color: colors.mutedForeground }}>
-                  {wo.description}
-                </p>
-                
-                <div className="flex items-center gap-6 text-sm" style={{ color: colors.mutedForeground }}>
-                  <div className="flex items-center gap-1">
-                    <ClipboardList className="w-4 h-4" />
-                    Asset: {wo.asset}
-                  </div>
-                  <div className="flex items-center gap-1">
-                    <User className="w-4 h-4" />
-                    {wo.assignee}
->>>>>>> 3d07026d
+
                   </div>
 
                   <h4 className="font-medium mb-2" style={{ color: colors.foreground }}>
@@ -397,20 +341,13 @@
         )}
       </div>
 
-<<<<<<< HEAD
       {isFormOpen && (
         <WorkOrderForm
           workOrderId={selectedWorkOrderId ?? undefined}
           onClose={closeForm}
           onSuccess={() => {
             refetch();
-=======
-      {showCreate && (
-        <WorkOrderForm
-          onClose={() => setShowCreate(false)}
-          onSuccess={() => {
-            queryClient.invalidateQueries({ queryKey: ['work-orders'] });
->>>>>>> 3d07026d
+
           }}
         />
       )}
