--- conflicted
+++ resolved
@@ -1,10 +1,7 @@
 import { useState } from 'react';
 import { ClipboardList, Plus, Search, Filter, User, Calendar, AlertTriangle } from 'lucide-react';
 import { useState } from 'react';
-<<<<<<< HEAD
-=======
-
->>>>>>> 79378d46
+
 import { useTheme } from '../contexts/ThemeContext';
 import { api } from '../lib/api';
 import { mockWorkOrders, type MockWorkOrder } from '../lib/mockWorkOrders';
@@ -16,10 +13,7 @@
   const queryClient = useQueryClient();
   const { colors } = useTheme();
   const [statusFilter, setStatusFilter] = useState<string | null>(null);
-<<<<<<< HEAD
-=======
-
->>>>>>> 79378d46
+
 
   const statusStats = [
     { label: 'Open', count: 24, color: colors.info },
@@ -54,12 +48,10 @@
     ? workOrders.filter((wo) => wo.status === statusFilter)
     : workOrders;
 
-<<<<<<< HEAD
   const handleStatusTileClick = (status: string) => {
     setStatusFilter((current) => (current === status ? null : status));
   };
-=======
->>>>>>> 79378d46
+
 
   return (
     <div className="space-y-6">
@@ -86,7 +78,6 @@
       <div className="grid grid-cols-2 md:grid-cols-4 gap-4">
         {statusStats.map((stat, index) => {
           const isActive = statusFilter === stat.label;
-<<<<<<< HEAD
           return (
             <div
               key={index}
@@ -97,18 +88,7 @@
                 color: colors.foreground
               }}
               onClick={() => handleStatusTileClick(stat.label)}
-=======
-
-          return (
-            <div
-              key={index}
-              onClick={() => setStatusFilter((prev) => (prev === stat.label ? null : stat.label))}
-              className="rounded-xl border p-4 shadow-sm text-center hover:shadow-md transition-shadow cursor-pointer"
-              style={{
-                backgroundColor: isActive ? `${stat.color}20` : colors.card,
-                borderColor: isActive ? stat.color : colors.border
-              }}
->>>>>>> 79378d46
+
             >
               <div className="text-2xl font-bold" style={{ color: stat.color }}>{stat.count}</div>
               <div className="text-sm" style={{ color: colors.mutedForeground }}>{stat.label}</div>
@@ -147,12 +127,8 @@
       {/* Work Orders List */}
       <div className="space-y-4">
         {filteredWorkOrders.map((wo) => (
-<<<<<<< HEAD
           <div 
-=======
-
-          <div
->>>>>>> 79378d46
+
             key={wo.id}
             className="rounded-xl border p-6 shadow-sm hover:shadow-md transition-shadow cursor-pointer"
             style={{ backgroundColor: colors.card, borderColor: colors.border }}
