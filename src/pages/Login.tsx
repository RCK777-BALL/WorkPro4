import { useEffect, useState } from 'react';
import { useNavigate } from 'react-router-dom';
import { Eye, EyeOff, Building2, Shield, Users, Wrench } from 'lucide-react';
import { useTheme } from '../contexts/ThemeContext';
import { useAuth } from '../hooks/useAuth';

export default function Login() {
  const [showPassword, setShowPassword] = useState(false);
  const [email, setEmail] = useState('');
  const [password, setPassword] = useState('');
  const [error, setError] = useState('');
  const navigate = useNavigate();
  const { colors } = useTheme();
  const { login, isLoading, error: authError } = useAuth();

  useEffect(() => {
    setError(authError ?? '');
  }, [authError]);

  const handleSubmit = async (e: React.FormEvent) => {
    e.preventDefault();
    setError('');

    try {
      await login({ email, password });
      navigate('/');
    } catch (err) {
      setError(err instanceof Error ? err.message : 'Login failed');
    }
  };

  return (
    <div 
      className="flex min-h-screen"
      style={{ backgroundColor: colors.background }}
    >
      {/* Left Side - Branding */}
      <div 
        className="relative hidden overflow-hidden lg:flex lg:w-1/2"
        style={{ backgroundColor: colors.primary }}
      >
        <div className="absolute inset-0 bg-black/10"></div>
        <div className="relative z-10 flex flex-col justify-center px-12 text-white">
          <div className="mb-8">
            <div className="flex items-center mb-6">
              <div className="flex items-center justify-center w-12 h-12 mr-4 bg-white/20 rounded-xl">
                <Wrench className="w-7 h-7" />
              </div>
              <div>
                <h1 className="text-3xl font-bold">WorkPro3</h1>
                <p className="text-white/80">CMMS Platform</p>
              </div>
            </div>
            
            <h2 className="mb-4 text-4xl font-bold leading-tight">
              Streamline Your<br />
              Maintenance Operations
            </h2>
            <p className="mb-12 text-xl leading-relaxed text-white/80">
              Complete maintenance management solution for modern facilities. 
              Track assets, manage work orders, and optimize your operations.
            </p>
          </div>

          <div className="space-y-6">
            <div className="flex items-center">
              <div className="flex items-center justify-center w-10 h-10 mr-4 rounded-lg bg-white/20">
                <Building2 className="w-5 h-5" />
              </div>
              <div>
                <h3 className="font-semibold">Asset Management</h3>
                <p className="text-sm text-white/80">Complete asset lifecycle tracking</p>
              </div>
            </div>
            
            <div className="flex items-center">
              <div className="flex items-center justify-center w-10 h-10 mr-4 rounded-lg bg-white/20">
                <Shield className="w-5 h-5" />
              </div>
              <div>
                <h3 className="font-semibold">Preventive Maintenance</h3>
                <p className="text-sm text-white/80">Automated scheduling and tracking</p>
              </div>
            </div>
            
            <div className="flex items-center">
              <div className="flex items-center justify-center w-10 h-10 mr-4 rounded-lg bg-white/20">
                <Users className="w-5 h-5" />
              </div>
              <div>
                <h3 className="font-semibold">Team Collaboration</h3>
                <p className="text-sm text-white/80">Real-time updates and notifications</p>
              </div>
            </div>
          </div>
        </div>
        
        {/* Decorative elements */}
        <div className="absolute w-32 h-32 rounded-full top-20 right-20 bg-white/10 blur-xl"></div>
        <div className="absolute w-24 h-24 rounded-full bottom-20 right-32 bg-white/10 blur-xl"></div>
        <div className="absolute w-16 h-16 rounded-full top-1/2 right-10 bg-white/10 blur-xl"></div>
      </div>

      {/* Right Side - Login Form */}
      <div className="flex items-center justify-center flex-1 px-6 py-12">
        <div className="w-full max-w-md">
          <div className="mb-8 text-center">
            <div className="flex items-center justify-center mb-6 lg:hidden">
              <div 
                className="flex items-center justify-center w-12 h-12 mr-3 rounded-xl"
                style={{ backgroundColor: colors.primary }}
              >
                <Wrench className="text-white w-7 h-7" />
              </div>
              <div className="text-left">
                <h1 className="text-2xl font-bold" style={{ color: colors.foreground }}>WorkPro3</h1>
                <p className="text-sm" style={{ color: colors.mutedForeground }}>CMMS Platform</p>
              </div>
            </div>
            
            <h2 className="mb-2 text-3xl font-bold" style={{ color: colors.foreground }}>Welcome back</h2>
            <p style={{ color: colors.mutedForeground }}>Sign in to your account to continue</p>
          </div>

          <form onSubmit={handleSubmit} className="space-y-6">
            <div>
              <label 
                htmlFor="email" 
                className="block mb-2 text-sm font-medium"
                style={{ color: colors.foreground }}
              >
                Email address
              </label>
              <input
                id="email"
                type="email"
                value={email}
                onChange={(e) => setEmail(e.target.value)}
                required
                className="w-full px-4 py-3 transition-colors border rounded-lg focus:ring-2 focus:ring-offset-2"
                style={{ 
                  backgroundColor: colors.background,
                  borderColor: colors.border,
                  color: colors.foreground
                }}
                placeholder="Enter your email"
              />
            </div>

            <div>
              <label 
                htmlFor="password" 
                className="block mb-2 text-sm font-medium"
                style={{ color: colors.foreground }}
              >
                Password
              </label>
              <div className="relative">
                <input
                  id="password"
                  type={showPassword ? 'text' : 'password'}
                  value={password}
                  onChange={(e) => setPassword(e.target.value)}
                  required
                  className="w-full px-4 py-3 pr-12 transition-colors border rounded-lg focus:ring-2 focus:ring-offset-2"
                  style={{ 
                    backgroundColor: colors.background,
                    borderColor: colors.border,
                    color: colors.foreground
                  }}
                  placeholder="Enter your password"
                />
                <button
                  type="button"
                  onClick={() => setShowPassword(!showPassword)}
                  className="absolute transition-colors -translate-y-1/2 right-3 top-1/2 hover:opacity-70"
                  style={{ color: colors.mutedForeground }}
                >
                  {showPassword ? <EyeOff className="w-5 h-5" /> : <Eye className="w-5 h-5" />}
                </button>
              </div>
            </div>

            <div className="flex items-center justify-between">
              <label className="flex items-center">
                <input
                  type="checkbox"
                  className="w-4 h-4 rounded focus:ring-2"
                  style={{ 
                    accentColor: colors.primary,
                    borderColor: colors.border
                  }}
                />
                <span className="ml-2 text-sm" style={{ color: colors.mutedForeground }}>Remember me</span>
              </label>
              <a 
                href="#" 
                className="text-sm font-medium hover:opacity-80"
                style={{ color: colors.primary }}
              >
                Forgot password?
              </a>
            </div>

            {error && (
              <div 
                className="p-3 text-sm border rounded-lg"
                style={{ 
                  backgroundColor: `${colors.error}10`,
                  borderColor: colors.error,
                  color: colors.error
                }}
              >
                {error}
              </div>
            )}

            <button
              type="submit"
              disabled={isLoading}
              className="w-full px-4 py-3 font-medium transition-colors rounded-lg focus:ring-2 focus:ring-offset-2 disabled:opacity-50 disabled:cursor-not-allowed"
              style={{ 
                backgroundColor: colors.primary,
                color: 'white'
              }}
            >
              {isLoading ? (
                <div className="flex items-center justify-center">
                  <div className="w-5 h-5 mr-2 border-2 rounded-full border-white/30 border-t-white animate-spin"></div>
                  Signing in...
                </div>
              ) : (
                'Sign in'
              )}
            </button>
          </form>

          <div className="mt-8 text-center">
            <p style={{ color: colors.mutedForeground }}>
              Don't have an account?{' '}
              <a href="#" className="font-medium hover:opacity-80" style={{ color: colors.primary }}>
                Contact your administrator
              </a>
            </p>
          </div>

          <div className="pt-6 mt-8" style={{ borderTop: `1px solid ${colors.border}` }}>
            <p className="text-xs text-center" style={{ color: colors.mutedForeground }}>
              By signing in, you agree to our{' '}
              <a href="#" className="hover:opacity-80" style={{ color: colors.primary }}>Terms of Service</a>
              {' '}and{' '}
              <a href="#" className="hover:opacity-80" style={{ color: colors.primary }}>Privacy Policy</a>
            </p>
          </div>

          {/* Demo Credentials */}
<<<<<<< HEAD
          <div className="p-4 mt-6 rounded-lg" style={{ backgroundColor: colors.muted }}>
            <h4 className="mb-2 text-sm font-medium" style={{ color: colors.foreground }}>Demo Credentials:</h4>
            <div className="space-y-1 text-xs" style={{ color: colors.mutedForeground }}>
              <div>Admin: admin@demo.com / password</div>
              <div>Planner: planner@demo.com / password</div>
              <div>Tech: tech@demo.com / password</div>
=======
          <div className="mt-6 p-4 rounded-lg" style={{ backgroundColor: colors.muted }}>
            <h4 className="text-sm font-medium mb-2" style={{ color: colors.foreground }}>Demo Credentials:</h4>
            <div className="text-xs space-y-1" style={{ color: colors.mutedForeground }}>
              <div>Admin: admin@demo.com / Password123</div>
              <div>Planner: planner@demo.com / Password123</div>
              <div>Tech: tech@demo.com / Password123</div>
>>>>>>> 9eaa0ad0
            </div>
          </div>
        </div>
      </div>
    </div>
  );
}<|MERGE_RESOLUTION|>--- conflicted
+++ resolved
@@ -254,21 +254,12 @@
           </div>
 
           {/* Demo Credentials */}
-<<<<<<< HEAD
           <div className="p-4 mt-6 rounded-lg" style={{ backgroundColor: colors.muted }}>
             <h4 className="mb-2 text-sm font-medium" style={{ color: colors.foreground }}>Demo Credentials:</h4>
             <div className="space-y-1 text-xs" style={{ color: colors.mutedForeground }}>
-              <div>Admin: admin@demo.com / password</div>
-              <div>Planner: planner@demo.com / password</div>
-              <div>Tech: tech@demo.com / password</div>
-=======
-          <div className="mt-6 p-4 rounded-lg" style={{ backgroundColor: colors.muted }}>
-            <h4 className="text-sm font-medium mb-2" style={{ color: colors.foreground }}>Demo Credentials:</h4>
-            <div className="text-xs space-y-1" style={{ color: colors.mutedForeground }}>
               <div>Admin: admin@demo.com / Password123</div>
               <div>Planner: planner@demo.com / Password123</div>
               <div>Tech: tech@demo.com / Password123</div>
->>>>>>> 9eaa0ad0
             </div>
           </div>
         </div>
