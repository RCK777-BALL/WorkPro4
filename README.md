# WorkPro CMMS - Production-Grade Multi-Tenant Maintenance Management System

A comprehensive, production-ready CMMS (Computerized Maintenance Management System) built with modern technologies and designed for multi-tenancy, scalability, and extensibility.

## 🚀 Features

### Core Modules
- **Multi-tenant Authentication & RBAC** - Complete user management with role-based permissions
- **Work Order Management** - Full lifecycle management with checklists, parts tracking, and signatures
- **Preventive Maintenance** - Calendar and meter-based scheduling with automated generation
- **Asset & Location Hierarchy** - Site → Area → Line → Station → Asset tree structure
- **Inventory Management** - Parts catalog with barcode support and automatic reordering
- **Purchase Order System** - Complete procurement workflow with vendor management
- **Real-time Dashboard** - KPIs, sparkline charts, and activity monitoring
- **Extensible Modules** - Well-structured service layer for introducing new domain features

### Advanced Features
- **QR Code Integration** - Asset tagging and quick work order access
- **Audit Trail** - Complete activity logging for compliance
- **File Management** - Document attachments with version control
- **Real-time Updates** - Socket.IO for live notifications
- **Command Palette** - Global search and quick actions (Cmd+K)
- **Mobile Responsive** - Optimized for all device sizes

## 🏗️ Architecture

### Tech Stack
- **Backend**: Node.js, Express, TypeScript, Prisma, MongoDB, Redis (in `/backend`)
- **Frontend**: React, TypeScript, TanStack Query, Tailwind CSS, shadcn/ui (root `src/`)
- **Real-time**: Socket.IO for live updates
- **Queue System**: BullMQ for background jobs
- **File Storage**: Local development + S3 adapter ready
- **Authentication**: JWT with refresh tokens

### Project Structure
```
workpro-cmms/
├── backend/          # Express API server
├── src/              # React web application source
├── frontend/         # Legacy workspace (use root `src/` instead)
└── docker-compose.yml # Development services
```

## 🚀 Quick Start

### Prerequisites
- Node.js 20+
- pnpm 8+
- Docker & Docker Compose

### Development Setup

1. **Clone and install dependencies:**
```bash
git clone <repository>
cd workpro-cmms
pnpm install
```

2. **Start the database and services:**
```bash
docker compose up -d
```

3. **Set up the database:**
```bash
# Copy environment file
cp backend/.env.example backend/.env

<<<<<<< HEAD
# Push the Prisma schema to MongoDB
pnpm --filter backend db:push
=======
# Synchronize the database schema
cd backend && npm run db:push
>>>>>>> 614e4773

# Seed with demo data
pnpm --filter backend db:seed
```

The backend reads its MongoDB connection string from the `DATABASE_URL` value in `backend/.env`. Copying the example file seeds it with a local development URL (`mongodb://localhost:27017/workpro_dev`); update this value if you need to target a different MongoDB deployment or credentials.

4. **Start development servers:**
```bash
pnpm dev:all
```

This starts both the backend server (localhost:5010) and frontend app (localhost:5173). To run only the frontend, use `pnpm dev`.

The API exposes a lightweight readiness probe at `http://localhost:5010/api/health` and a database-specific check at `http://localhost:5010/health/db`.

> ℹ️ Configure the frontend API base URL by setting `VITE_API_URL=http://localhost:5010/api` in the root `.env` file. After changing environment variables, restart your `pnpm dev`/`pnpm dev:all` process so Vite picks up the updates.

### Production Build
```bash
pnpm build
pnpm --filter backend build
```

## 📊 Database Schema

The system uses MongoDB with Prisma's MongoDB connector. The schema lives in `backend/prisma/schema.prisma` and maps directly to the document structures stored in your database. Key collections include:

- **Tenants** - Multi-tenant isolation with per-tenant relationships across the data model
- **Users** - Authentication, role management, and audit authorship tracking
- **Assets** - Equipment hierarchy and maintenance history
- **WorkOrders** - Maintenance requests and execution tracking with creator references
- **PMTasks** - Preventive maintenance scheduling rules and generated tasks
- **Parts** - Inventory levels with vendor relationships
- **PurchaseOrders** - Procurement workflow and approvals
- **AuditLogs** - Complete activity trail for compliance

## 🔐 Security & Compliance

- **Multi-tenant data isolation** - Complete tenant separation
- **Role-based access control** - Granular permissions system
- **Audit logging** - Full activity trail for compliance
- **JWT authentication** - Secure token-based auth with refresh
- **Input validation** - Zod schema validation on all endpoints
- **XSS protection** - Helmet.js security headers

## 📱 Mobile & Accessibility

- **Responsive design** - Works on all screen sizes
- **Touch-friendly** - Optimized for mobile interaction
- **Keyboard navigation** - Full keyboard accessibility
- **Screen reader support** - ARIA labels and semantic HTML

## 🧪 Testing

The project includes comprehensive testing setup:

```bash
# Run unit tests
pnpm test

# Run E2E tests
pnpm e2e

# Type checking
pnpm typecheck

# Linting
pnpm lint
```

## 🚢 Deployment

### Docker Deployment
```bash
# Build images (ensure Dockerfiles exist in these directories)
docker build -t workpro-backend ./backend
docker build -t workpro-frontend .

# Run with docker compose
docker compose -f docker-compose.yml up -d
```

### Environment Variables
Key environment variables for production:

```bash
# Database
DATABASE_URL="mongodb://user:pass@localhost:27017/workpro"

# Auth
JWT_SECRET="your-secret-key"
JWT_REFRESH_SECRET="your-refresh-secret"

# Redis
REDIS_URL="redis://localhost:6379"

# File Storage
S3_BUCKET="workpro-files"
AWS_ACCESS_KEY_ID="your-key"
AWS_SECRET_ACCESS_KEY="your-secret"
```

## 📈 Performance

- **Database indexing** - Optimized queries for large datasets
- **Caching strategy** - Redis for session and API caching
- **Background jobs** - BullMQ for heavy operations
- **API rate limiting** - Protection against abuse
- **CDN ready** - Static asset optimization

## 🤝 Contributing

1. Fork the repository
2. Create a feature branch (`git checkout -b feature/amazing-feature`)
3. Commit your changes (`git commit -m 'Add amazing feature'`)
4. Push to the branch (`git push origin feature/amazing-feature`)
5. Open a Pull Request

## 📄 License

This project is licensed under the MIT License - see the LICENSE file for details.

## 🆘 Support

For support and questions:
- Check the documentation in `/docs`
- Open an issue on GitHub
- Join our Discord community

---

Built with ❤️ for maintenance professionals worldwide.<|MERGE_RESOLUTION|>--- conflicted
+++ resolved
@@ -67,13 +67,9 @@
 # Copy environment file
 cp backend/.env.example backend/.env
 
-<<<<<<< HEAD
 # Push the Prisma schema to MongoDB
 pnpm --filter backend db:push
-=======
-# Synchronize the database schema
-cd backend && npm run db:push
->>>>>>> 614e4773
+
 
 # Seed with demo data
 pnpm --filter backend db:seed
