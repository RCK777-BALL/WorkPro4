import { defineConfig } from 'vite'
import { configDefaults } from 'vitest/config'
import react from '@vitejs/plugin-react'

export default defineConfig({
  plugins: [react()],
  server: {
    host: true,
    port: 5173,
    strictPort: true,
    proxy: {
      '/api': {
        target: 'http://localhost:5010',
        changeOrigin: true,
        secure: false,
        rewrite: (path) => path.replace(/^\/api/, '/api')
      }
    }
  },
  preview: { host: true, port: 4173 },
  optimizeDeps: {
    entries: ['index.html'],
    exclude: ['lucide-react'],
  },
  build: {
    rollupOptions: {
      input: 'index.html',
    },
  },
  test: {
<<<<<<< HEAD
    environment: 'jsdom',
    setupFiles: ['./vitest.setup.ts'],
    exclude: ['frontend/**'],
    include: [
      'src/**/*.{test,spec}.{js,jsx,ts,tsx}',
      'backend/src/**/*.{test,spec}.{js,jsx,ts,tsx}',
    ],
=======
    globals: true,
    environment: 'jsdom',
    setupFiles: ['./src/test/setup.ts'],
    exclude: [...configDefaults.exclude, 'frontend/**'],
>>>>>>> 925484aa
  },
})<|MERGE_RESOLUTION|>--- conflicted
+++ resolved
@@ -28,19 +28,9 @@
     },
   },
   test: {
-<<<<<<< HEAD
-    environment: 'jsdom',
-    setupFiles: ['./vitest.setup.ts'],
-    exclude: ['frontend/**'],
-    include: [
-      'src/**/*.{test,spec}.{js,jsx,ts,tsx}',
-      'backend/src/**/*.{test,spec}.{js,jsx,ts,tsx}',
-    ],
-=======
     globals: true,
     environment: 'jsdom',
     setupFiles: ['./src/test/setup.ts'],
     exclude: [...configDefaults.exclude, 'frontend/**'],
->>>>>>> 925484aa
   },
 })