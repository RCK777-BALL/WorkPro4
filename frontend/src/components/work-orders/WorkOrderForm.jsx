--- conflicted
+++ resolved
@@ -177,25 +177,8 @@
 
     try {
       const result = await api.post('/work-orders', payload);
-<<<<<<< HEAD
       reset();
-=======
-      form.reset({
-        title: '',
-        description: '',
-        assetId: assetIdentifier || '',
-        priority: 'medium',
-        dueDate: '',
-        assignedTo: '',
-        category: '',
-        attachments: [],
-      });
-      toast({
-        title: 'Work order created',
-        description: 'The work order was created successfully.',
-        variant: 'success',
-      });
->>>>>>> 2b01a1a7
+
       if (typeof onSuccess === 'function') {
         onSuccess(result?.data ?? result);
       }
