<<<<<<< HEAD
import React from 'react';
import ReactDOM from 'react-dom/client';

import App from './App';
import './index.css';

ReactDOM.createRoot(document.getElementById('root')).render(
  <React.StrictMode>
    <App />
  </React.StrictMode>,
);
=======
"use strict";
exports.__esModule = true;
var react_1 = require("react");
var client_1 = require("react-dom/client");
var App_js_1 = require("./App.js");
var App = App_js_1.default || App_js_1;
require("./index.css");
(0, client_1.createRoot)(document.getElementById('root')).render(<react_1.StrictMode>
    <App />
  </react_1.StrictMode>);
>>>>>>> 0ea7e412
<|MERGE_RESOLUTION|>--- conflicted
+++ resolved
@@ -1,5 +1,4 @@
-<<<<<<< HEAD
-import React from 'react';
+ import React from 'react';
 import ReactDOM from 'react-dom/client';
 
 import App from './App';
@@ -10,15 +9,4 @@
     <App />
   </React.StrictMode>,
 );
-=======
-"use strict";
-exports.__esModule = true;
-var react_1 = require("react");
-var client_1 = require("react-dom/client");
-var App_js_1 = require("./App.js");
-var App = App_js_1.default || App_js_1;
-require("./index.css");
-(0, client_1.createRoot)(document.getElementById('root')).render(<react_1.StrictMode>
-    <App />
-  </react_1.StrictMode>);
->>>>>>> 0ea7e412
+ 