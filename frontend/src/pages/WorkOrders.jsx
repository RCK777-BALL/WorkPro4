import { useState } from 'react';
import { useQuery, useQueryClient } from '@tanstack/react-query';
import {
  Calendar,
  Filter,
  Plus,
  Search,
  X,
  User,
  Wrench,
} from 'lucide-react';

import { Badge } from '@/components/ui/badge';
import { Button } from '@/components/ui/button';
import { Card, CardContent } from '@/components/ui/card';
import { Input } from '@/components/ui/input';
<<<<<<< HEAD
import {
  Select,
  SelectContent,
  SelectItem,
  SelectTrigger,
  SelectValue,
} from '@/components/ui/select';
=======
import { WorkOrderForm } from '@/components/work-orders/WorkOrderForm';
>>>>>>> b74e525d
import { api } from '@/lib/api';
import { formatDate, getPriorityColor, getStatusColor } from '@/lib/utils';

const createInitialFilterState = () => ({
  priority: '',
  assignee: '',
  from: '',
  to: '',
});

export function WorkOrders() {
  const [search, setSearch] = useState('');
  const [statusFilter, setStatusFilter] = useState('');
<<<<<<< HEAD
  const [filtersOpen, setFiltersOpen] = useState(false);
  const [filterValues, setFilterValues] = useState(createInitialFilterState);
  const [appliedFilters, setAppliedFilters] = useState(createInitialFilterState);
=======
  const [showCreate, setShowCreate] = useState(false);
  const queryClient = useQueryClient();
>>>>>>> b74e525d

  const {
    data,
    isLoading,
  } = useQuery({
    queryKey: [
      'work-orders',
      {
        search,
        status: statusFilter,
        priority: appliedFilters.priority,
        assignee: appliedFilters.assignee,
        from: appliedFilters.from,
        to: appliedFilters.to,
      },
    ],
    queryFn: async () => {
      const params = new URLSearchParams();
      if (search) params.set('q', search);
      if (statusFilter) params.set('status', statusFilter);
      if (appliedFilters.priority)
        params.set('priority', appliedFilters.priority);
      if (appliedFilters.assignee)
        params.set('assignee', appliedFilters.assignee);
      if (appliedFilters.from) params.set('from', appliedFilters.from);
      if (appliedFilters.to) params.set('to', appliedFilters.to);

      const result = await api.get(`/work-orders?${params}`);
      return result.data;
    },
  });

  const workOrders = Array.isArray(data) ? data : data?.workOrders || [];

  const statusCounts = workOrders.reduce((acc, wo) => {
    acc[wo.status] = (acc[wo.status] || 0) + 1;
    return acc;
  }, {});

  if (isLoading) {
    return (
      <div className="space-y-6">
        <div className="h-8 bg-gray-200 rounded animate-pulse" />
        <div className="grid gap-4">
          {Array.from({ length: 5 }).map((_, i) => (
            <div key={i} className="h-24 bg-gray-200 rounded animate-pulse" />
          ))}
        </div>
      </div>
    );
  }

  return (
    <div className="space-y-6">
      <div className="flex items-center justify-between">
        <div>
          <h1 className="text-3xl font-bold text-gray-900">Work Orders</h1>
          <p className="text-gray-500">Manage and track maintenance work orders</p>
        </div>
        <Button className="flex items-center" onClick={() => setShowCreate(true)}>
          <Plus className="w-4 h-4 mr-2" />
          New Work Order
        </Button>
      </div>

      {/* Status Summary */}
      <div className="grid grid-cols-2 md:grid-cols-4 lg:grid-cols-6 gap-4">
        {['requested', 'approved', 'assigned', 'in_progress', 'completed', 'cancelled'].map(
          (status) => (
            <Card
              key={status}
              className={`cursor-pointer transition-all ${
                statusFilter === status ? 'ring-2 ring-primary' : 'hover:shadow-md'
              }`}
              onClick={() =>
                setStatusFilter(statusFilter === status ? '' : status)
              }
            >
              <CardContent className="p-4 text-center">
                <div className="text-2xl font-bold">{statusCounts[status] || 0}</div>
                <div className="text-sm text-gray-500 capitalize">
                  {status.replace('_', ' ')}
                </div>
              </CardContent>
            </Card>
          ),
        )}
      </div>

      {/* Filters */}
      <div className="flex items-center space-x-4">
        <div className="relative flex-1 max-w-md">
          <Search className="absolute left-3 top-1/2 transform -translate-y-1/2 w-4 h-4 text-gray-400" />
          <Input
            placeholder="Search work orders..."
            value={search}
            onChange={(e) => setSearch(e.target.value)}
            className="pl-10"
          />
        </div>
        <Button
          variant="outline"
          className="flex items-center"
          onClick={() => setFiltersOpen((open) => !open)}
        >
          <Filter className="w-4 h-4 mr-2" />
          Filters
        </Button>
      </div>

      {filtersOpen && (
        <Card className="border-dashed">
          <CardContent className="p-6 space-y-6">
            <div className="grid gap-4 md:grid-cols-2 lg:grid-cols-4">
              <div className="space-y-2">
                <label className="text-sm font-medium text-gray-700">
                  Priority
                </label>
                <Select
                  value={filterValues.priority || undefined}
                  onValueChange={(value) =>
                    setFilterValues((prev) => ({ ...prev, priority: value }))
                  }
                >
                  <SelectTrigger>
                    <SelectValue placeholder="Any priority" />
                  </SelectTrigger>
                  <SelectContent>
                    <SelectItem value="low">Low</SelectItem>
                    <SelectItem value="medium">Medium</SelectItem>
                    <SelectItem value="high">High</SelectItem>
                    <SelectItem value="urgent">Urgent</SelectItem>
                  </SelectContent>
                </Select>
              </div>

              <div className="space-y-2">
                <label className="text-sm font-medium text-gray-700">
                  Assignee
                </label>
                <Input
                  placeholder="Search by assignee"
                  value={filterValues.assignee}
                  onChange={(e) =>
                    setFilterValues((prev) => ({
                      ...prev,
                      assignee: e.target.value,
                    }))
                  }
                />
              </div>

              <div className="space-y-2">
                <label className="text-sm font-medium text-gray-700">
                  From date
                </label>
                <Input
                  type="date"
                  value={filterValues.from}
                  onChange={(e) =>
                    setFilterValues((prev) => ({
                      ...prev,
                      from: e.target.value,
                    }))
                  }
                />
              </div>

              <div className="space-y-2">
                <label className="text-sm font-medium text-gray-700">
                  To date
                </label>
                <Input
                  type="date"
                  value={filterValues.to}
                  onChange={(e) =>
                    setFilterValues((prev) => ({
                      ...prev,
                      to: e.target.value,
                    }))
                  }
                />
              </div>
            </div>

            <div className="flex justify-end space-x-3">
              <Button
                variant="ghost"
                onClick={() => {
                  const resetValues = createInitialFilterState();
                  setFilterValues(resetValues);
                  setAppliedFilters(createInitialFilterState());
                }}
              >
                Clear
              </Button>
              <Button
                onClick={() => {
                  setAppliedFilters({ ...filterValues });
                  setFiltersOpen(false);
                }}
              >
                Apply Filters
              </Button>
            </div>
          </CardContent>
        </Card>
      )}

      {/* Work Orders List */}
      <div className="space-y-4">
        {workOrders.map((workOrder) => (
          <Card
            key={workOrder.id}
            className="hover:shadow-md transition-shadow cursor-pointer"
          >
            <CardContent className="p-6">
              <div className="flex items-start justify-between">
                <div className="flex-1">
                  <div className="flex items-center space-x-3 mb-2">
                    <h3 className="text-lg font-semibold text-gray-900">
                      {workOrder.title}
                    </h3>
                    <Badge className={getStatusColor(workOrder.status)}>
                      {workOrder.status.replace('_', ' ')}
                    </Badge>
                    <Badge className={getPriorityColor(workOrder.priority)}>
                      {workOrder.priority}
                    </Badge>
                  </div>

                  {workOrder.description && (
                    <p className="text-gray-600 mb-3 line-clamp-2">
                      {workOrder.description}
                    </p>
                  )}

                  <div className="flex items-center space-x-6 text-sm text-gray-500">
                    {workOrder.assetName && (
                      <div className="flex items-center">
                        <Wrench className="w-4 h-4 mr-1" />
                        {workOrder.assetName}
                      </div>
                    )}
                    <div className="flex items-center">
                      <User className="w-4 h-4 mr-1" />
                      {workOrder.requestedByName}
                    </div>
                    <div className="flex items-center">
                      <Calendar className="w-4 h-4 mr-1" />
                      {formatDate(workOrder.createdAt)}
                    </div>
                    {workOrder.dueDate && (
                      <div className="flex items-center text-orange-600">
                        <Calendar className="w-4 h-4 mr-1" />
                        Due: {formatDate(workOrder.dueDate)}
                      </div>
                    )}
                  </div>

                  {workOrder.assigneeNames.length > 0 && (
                    <div className="mt-2">
                      <div className="text-sm text-gray-500">
                        Assigned to: {workOrder.assigneeNames.join(', ')}
                      </div>
                    </div>
                  )}
                </div>

                <div className="flex flex-col items-end space-y-2">
                  {workOrder.completedAt && (
                    <div className="text-sm text-green-600 font-medium">
                      Completed {formatDate(workOrder.completedAt)}
                    </div>
                  )}
                  {workOrder.actualHours && (
                    <div className="text-sm text-gray-500">
                      {workOrder.actualHours}h logged
                    </div>
                  )}
                </div>
              </div>
            </CardContent>
          </Card>
        ))}
      </div>

      {workOrders.length === 0 && (
        <Card>
          <CardContent className="p-12 text-center">
            <Wrench className="w-12 h-12 text-gray-400 mx-auto mb-4" />
            <h3 className="text-lg font-medium text-gray-900 mb-2">
              No work orders found
            </h3>
            <p className="text-gray-500 mb-6">
              {search || statusFilter
                ? 'Try adjusting your search or filter criteria'
                : 'Get started by creating your first work order'}
            </p>
            <Button onClick={() => setShowCreate(true)}>
              <Plus className="w-4 h-4 mr-2" />
              New Work Order
            </Button>
          </CardContent>
        </Card>
      )}

      {showCreate && (
        <div className="fixed inset-0 z-50 flex items-center justify-center bg-black/40 p-4">
          <div className="bg-white rounded-lg shadow-xl w-full max-w-3xl max-h-[90vh] overflow-hidden flex flex-col">
            <div className="flex items-center justify-between border-b px-6 py-4">
              <div>
                <h2 className="text-xl font-semibold text-gray-900">Create Work Order</h2>
                <p className="text-sm text-gray-500">
                  Provide the details below to add a new work order.
                </p>
              </div>
              <button
                type="button"
                aria-label="Close"
                onClick={() => setShowCreate(false)}
                className="p-2 rounded-md text-gray-500 hover:text-gray-700 hover:bg-gray-100"
              >
                <X className="w-5 h-5" />
              </button>
            </div>
            <div className="overflow-y-auto px-6 py-4">
              <WorkOrderForm
                onClose={() => setShowCreate(false)}
                onSuccess={() => {
                  setShowCreate(false);
                  queryClient.invalidateQueries({ queryKey: ['work-orders'] });
                }}
              />
            </div>
          </div>
        </div>
      )}
    </div>
  );
}<|MERGE_RESOLUTION|>--- conflicted
+++ resolved
@@ -14,7 +14,6 @@
 import { Button } from '@/components/ui/button';
 import { Card, CardContent } from '@/components/ui/card';
 import { Input } from '@/components/ui/input';
-<<<<<<< HEAD
 import {
   Select,
   SelectContent,
@@ -22,9 +21,7 @@
   SelectTrigger,
   SelectValue,
 } from '@/components/ui/select';
-=======
-import { WorkOrderForm } from '@/components/work-orders/WorkOrderForm';
->>>>>>> b74e525d
+
 import { api } from '@/lib/api';
 import { formatDate, getPriorityColor, getStatusColor } from '@/lib/utils';
 
@@ -38,14 +35,10 @@
 export function WorkOrders() {
   const [search, setSearch] = useState('');
   const [statusFilter, setStatusFilter] = useState('');
-<<<<<<< HEAD
   const [filtersOpen, setFiltersOpen] = useState(false);
   const [filterValues, setFilterValues] = useState(createInitialFilterState);
   const [appliedFilters, setAppliedFilters] = useState(createInitialFilterState);
-=======
-  const [showCreate, setShowCreate] = useState(false);
-  const queryClient = useQueryClient();
->>>>>>> b74e525d
+
 
   const {
     data,
