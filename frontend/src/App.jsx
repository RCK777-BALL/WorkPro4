--- conflicted
+++ resolved
@@ -73,37 +73,9 @@
     <QueryClientProvider client={queryClient}>
       <AuthProvider>
         <BrowserRouter future={{ v7_startTransition: true, v7_relativeSplatPath: true }}>
-<<<<<<< HEAD
           <Toaster />
           <AppRoutes />
-=======
-          <Routes>
-            <Route path="/login" element={<Login />} />
-            <Route
-              path="/"
-              element={
-                <ProtectedRoute>
-                  <Layout />
-                </ProtectedRoute>
-              }
-            >
-              <Route index element={<Dashboard />} />
-              <Route path="dashboard" element={<Dashboard />} />
-              <Route path="work-orders" element={<WorkOrders />} />
-              <Route path="pm" element={<PreventiveMaintenance />} />
-              <Route path="assets" element={<Assets />} />
-              <Route path="inventory" element={<Inventory />} />
-              <Route path="purchasing" element={<Purchasing />} />
-              <Route path="reports" element={<Reports />} />
-              <Route path="settings" element={<Settings />} />
-              <Route
-                path="addons/*"
-                element={<div className="p-8 text-center text-gray-500">Add-ons - Coming Soon</div>}
-              />
-            </Route>
-            <Route path="*" element={<Navigate to="/" replace />} />
-          </Routes>
->>>>>>> 6170c350
+
         </BrowserRouter>
       </AuthProvider>
     </QueryClientProvider>
